%% -*- erlang-indent-level: 4; indent-tabs-mode: nil; fill-column: 92 -*-
%%% Copyright 2012 Erlware, LLC. All Rights Reserved.
%%%
%%% This file is provided to you under the Apache License,
%%% Version 2.0 (the "License"); you may not use this file
%%% except in compliance with the License.  You may obtain
%%% a copy of the License at
%%%
%%%   http://www.apache.org/licenses/LICENSE-2.0
%%%
%%% Unless required by applicable law or agreed to in writing,
%%% software distributed under the License is distributed on an
%%% "AS IS" BASIS, WITHOUT WARRANTIES OR CONDITIONS OF ANY
%%% KIND, either express or implied.  See the License for the
%%% specific language governing permissions and limitations
%%% under the License.
%%%-------------------------------------------------------------------
%%% @author Eric Merrit <ericbmerritt@gmail.com>
%%% @copyright (C) 2012, Eric Merrit
-module(rlx_release_SUITE).

-export([suite/0,
         init_per_suite/1,
         end_per_suite/1,
         init_per_testcase/2,
         all/0,
         providers/1,
         providers_via_api_options/1,
         add_providers/1,
         add_providers_via_api_options/1,
         make_release/1,
         make_config_release/1,
         make_extend_release/1,
         make_extend_config_release/1,
         make_scriptless_release/1,
         make_overridden_release/1,
         make_skip_app_release/1,
         make_exclude_app_release/1,
         make_auto_skip_empty_app_release/1,
         make_app_type_none_release/1,
         make_rerun_overridden_release/1,
         make_implicit_config_release/1,
         overlay_release/1,
         make_goalless_release/1,
         make_external_goal_release/1,
         make_depfree_release/1,
         make_invalid_config_release/1,
         make_relup_release/1,
         make_relup_release2/1,
         make_one_app_top_level_release/1,
         make_dev_mode_release/1,
         make_dev_mode_template_release/1,
         make_config_script_release/1,
         make_release_twice/1,
         make_release_twice_dev_mode/1,
         make_erts_release/1,
         make_erts_config_release/1,
         make_included_nodetool_release/1,
         make_not_included_nodetool_release/1,
         make_src_release/1,
         make_excluded_src_release/1,
         make_exclude_modules_release/1,
         make_release_with_sys_config_vm_args_src/1]).

-include_lib("common_test/include/ct.hrl").
-include_lib("eunit/include/eunit.hrl").
-include_lib("kernel/include/file.hrl").

suite() ->
    [{timetrap,{seconds,120}}].

init_per_suite(Config) ->
    Config.

end_per_suite(_Config) ->
    ok.

init_per_testcase(_, Config) ->
    DataDir = filename:join(proplists:get_value(priv_dir, Config), ?MODULE),
    LibDir1 = filename:join([DataDir, rlx_test_utils:create_random_name("lib_dir1_")]),
    ok = rlx_util:mkdir_p(LibDir1),
    State = rlx_state:new([], [{lib_dirs, [LibDir1]}], [release]),
    {ok, State1} = rlx_config:do(State),
    [{lib1, LibDir1},
     {state, State1} | Config].

all() ->
    [providers, providers_via_api_options, add_providers, add_providers_via_api_options,
     make_release, make_config_release, make_extend_release, make_extend_config_release,
     make_scriptless_release, make_overridden_release, make_auto_skip_empty_app_release,
     make_skip_app_release, make_exclude_app_release, make_app_type_none_release,
<<<<<<< HEAD
     make_implicit_config_release, make_rerun_overridden_release,
     overlay_release, make_goalless_release, make_external_goal_release, make_depfree_release,
     make_invalid_config_release, make_relup_release, make_relup_release2,
     make_one_app_top_level_release, make_dev_mode_release, make_dev_mode_template_release,
     make_config_script_release, make_release_twice, make_release_twice_dev_mode,
     make_erts_release, make_erts_config_release,
     make_included_nodetool_release, make_not_included_nodetool_release,
     make_src_release, make_excluded_src_release, make_exclude_modules_release,
     make_release_with_sys_config_vm_args_src].
=======
     make_implicit_config_release, make_rerun_overridden_release, overlay_release,
     make_goalless_release, make_depfree_release, make_invalid_config_release,
     make_relup_release, make_relup_release2, make_one_app_top_level_release,
     make_dev_mode_release, make_dev_mode_template_release, make_config_script_release,
     make_release_twice, make_release_twice_dev_mode, make_erts_release,
     make_erts_config_release, make_included_nodetool_release,
     make_not_included_nodetool_release, make_src_release, make_excluded_src_release,
     make_exclude_modules_release, make_release_with_sys_config_vm_args_src].
>>>>>>> cca2a6ca

add_providers(Config) ->
    LibDir1 = proplists:get_value(lib1, Config),

    [(fun({Name, Vsn}) ->
              rlx_test_utils:create_app(LibDir1, Name, Vsn, [kernel, stdlib], [])
      end)(App)
    ||
        App <-
            [{rlx_test_utils:create_random_name("lib_app1_"), rlx_test_utils:create_random_vsn()}
            || _ <- lists:seq(1, 100)]],

    rlx_test_utils:create_app(LibDir1, "goal_app_1", "0.0.1", [stdlib,kernel,non_goal_1], []),
    rlx_test_utils:create_app(LibDir1, "lib_dep_1", "0.0.1", [stdlib,kernel], []),
    rlx_test_utils:create_app(LibDir1, "goal_app_2", "0.0.1", [stdlib,kernel,goal_app_1,non_goal_2], []),
    rlx_test_utils:create_app(LibDir1, "non_goal_1", "0.0.1", [stdlib,kernel], [lib_dep_1]),
    rlx_test_utils:create_app(LibDir1, "non_goal_2", "0.0.1", [stdlib,kernel], []),

    ConfigFile = filename:join([LibDir1, "relx.config"]),
    rlx_test_utils:write_config(ConfigFile,
                 [{release, {foo, "0.0.1"},
                   [goal_app_1,
                    goal_app_2]},
                  {add_providers, [rlx_prv_app_discover]}]),
    OutputDir = filename:join([proplists:get_value(priv_dir, Config),
                               rlx_test_utils:create_random_name("relx-output")]),
    {ok, State} = relx:do(undefined, undefined, [], [LibDir1], 3,
                              OutputDir, ConfigFile),
    [{{foo, "0.0.1"}, Release}] = ec_dictionary:to_list(rlx_state:realized_releases(State)),
    AppSpecs = rlx_release:applications(Release),
    ?assert(lists:keymember(stdlib, 1, AppSpecs)),
    ?assert(lists:keymember(kernel, 1, AppSpecs)),
    ?assert(lists:member({non_goal_1, "0.0.1"}, AppSpecs)),
    ?assert(lists:member({non_goal_2, "0.0.1"}, AppSpecs)),
    ?assert(lists:member({goal_app_1, "0.0.1"}, AppSpecs)),
    ?assert(lists:member({goal_app_2, "0.0.1"}, AppSpecs)),
    ?assert(lists:member({lib_dep_1, "0.0.1", load}, AppSpecs)).

add_providers_via_api_options(Config) ->
    LibDir1 = proplists:get_value(lib1, Config),

    [(fun({Name, Vsn}) ->
              rlx_test_utils:create_app(LibDir1, Name, Vsn, [kernel, stdlib], [])
      end)(App)
    ||
        App <-
            [{rlx_test_utils:create_random_name("lib_app1_"), rlx_test_utils:create_random_vsn()}
            || _ <- lists:seq(1, 100)]],

    rlx_test_utils:create_app(LibDir1, "goal_app_1", "0.0.1", [stdlib,kernel,non_goal_1], []),
    rlx_test_utils:create_app(LibDir1, "lib_dep_1", "0.0.1", [stdlib,kernel], []),
    rlx_test_utils:create_app(LibDir1, "goal_app_2", "0.0.1", [stdlib,kernel,goal_app_1,non_goal_2], []),
    rlx_test_utils:create_app(LibDir1, "non_goal_1", "0.0.1", [stdlib,kernel], [lib_dep_1]),
    rlx_test_utils:create_app(LibDir1, "non_goal_2", "0.0.1", [stdlib,kernel], []),

    ConfigFile = filename:join([LibDir1, "relx.config"]),
    rlx_test_utils:write_config(ConfigFile,
                 [{release, {foo, "0.0.1"},
                   [goal_app_1,
                    goal_app_2]}]),
    OutputDir = filename:join([proplists:get_value(priv_dir, Config),
                               rlx_test_utils:create_random_name("relx-output")]),
    {ok, Cwd} = file:get_cwd(),
    Opts = [{relname, undefined},
            {relvsn, undefined},
            {goals, []},
            {overrides, []},
            {output_dir, OutputDir},
            {lib_dirs, [LibDir1]},
            {root_dir, Cwd},
            {log_level, 3},
            {config, ConfigFile},
            {add_providers, [rlx_prv_release_alias]}],
    {ok, State} = relx:do(Opts, ["test_release_alias"]),
    [{{foo, "0.0.1"}, Release}] = ec_dictionary:to_list(rlx_state:realized_releases(State)),
    AppSpecs = rlx_release:applications(Release),
    ?assert(lists:keymember(stdlib, 1, AppSpecs)),
    ?assert(lists:keymember(kernel, 1, AppSpecs)),
    ?assert(lists:member({non_goal_1, "0.0.1"}, AppSpecs)),
    ?assert(lists:member({non_goal_2, "0.0.1"}, AppSpecs)),
    ?assert(lists:member({goal_app_1, "0.0.1"}, AppSpecs)),
    ?assert(lists:member({goal_app_2, "0.0.1"}, AppSpecs)),
    ?assert(lists:member({lib_dep_1, "0.0.1", load}, AppSpecs)).

providers(Config) ->
    LibDir1 = proplists:get_value(lib1, Config),

    [(fun({Name, Vsn}) ->
              rlx_test_utils:create_app(LibDir1, Name, Vsn, [kernel, stdlib], [])
      end)(App)
    ||
        App <-
            [{rlx_test_utils:create_random_name("lib_app1_"), rlx_test_utils:create_random_vsn()}
            || _ <- lists:seq(1, 100)]],

    rlx_test_utils:create_app(LibDir1, "goal_app_1", "0.0.1", [stdlib,kernel,non_goal_1], []),
    rlx_test_utils:create_app(LibDir1, "lib_dep_1", "0.0.1", [stdlib,kernel], []),
    rlx_test_utils:create_app(LibDir1, "goal_app_2", "0.0.1", [stdlib,kernel,goal_app_1,non_goal_2], []),
    rlx_test_utils:create_app(LibDir1, "non_goal_1", "0.0.1", [stdlib,kernel], [lib_dep_1]),
    rlx_test_utils:create_app(LibDir1, "non_goal_2", "0.0.1", [stdlib,kernel], []),

    ConfigFile = filename:join([LibDir1, "relx.config"]),
    rlx_test_utils:write_config(ConfigFile,
                 [{release, {foo, "0.0.1"},
                   [goal_app_1,
                    goal_app_2]},
                  {providers, [rlx_prv_app_discover]}]),
    OutputDir = filename:join([proplists:get_value(priv_dir, Config),
                               rlx_test_utils:create_random_name("relx-output")]),
    {ok, State} = relx:do(undefined, undefined, [], [LibDir1], 3,
                              OutputDir, ConfigFile),
    [{{foo, "0.0.1"}, Release}] = ec_dictionary:to_list(rlx_state:realized_releases(State)),
    AppSpecs = rlx_release:applications(Release),
    ?assert(lists:keymember(stdlib, 1, AppSpecs)),
    ?assert(lists:keymember(kernel, 1, AppSpecs)),
    ?assert(lists:member({non_goal_1, "0.0.1"}, AppSpecs)),
    ?assert(lists:member({non_goal_2, "0.0.1"}, AppSpecs)),
    ?assert(lists:member({goal_app_1, "0.0.1"}, AppSpecs)),
    ?assert(lists:member({goal_app_2, "0.0.1"}, AppSpecs)),
    ?assert(lists:member({lib_dep_1, "0.0.1", load}, AppSpecs)).

providers_via_api_options(Config) ->
    LibDir1 = proplists:get_value(lib1, Config),

    [(fun({Name, Vsn}) ->
              rlx_test_utils:create_app(LibDir1, Name, Vsn, [kernel, stdlib], [])
      end)(App)
    ||
        App <-
            [{rlx_test_utils:create_random_name("lib_app1_"), rlx_test_utils:create_random_vsn()}
            || _ <- lists:seq(1, 100)]],

    rlx_test_utils:create_app(LibDir1, "goal_app_1", "0.0.1", [stdlib,kernel,non_goal_1], []),
    rlx_test_utils:create_app(LibDir1, "lib_dep_1", "0.0.1", [stdlib,kernel], []),
    rlx_test_utils:create_app(LibDir1, "goal_app_2", "0.0.1", [stdlib,kernel,goal_app_1,non_goal_2], []),
    rlx_test_utils:create_app(LibDir1, "non_goal_1", "0.0.1", [stdlib,kernel], [lib_dep_1]),
    rlx_test_utils:create_app(LibDir1, "non_goal_2", "0.0.1", [stdlib,kernel], []),

    ConfigFile = filename:join([LibDir1, "relx.config"]),
    rlx_test_utils:write_config(ConfigFile,
                 [{release, {foo, "0.0.1"},
                   [goal_app_1,
                    goal_app_2]}]),
    OutputDir = filename:join([proplists:get_value(priv_dir, Config),
                               rlx_test_utils:create_random_name("relx-output")]),
    {ok, Cwd} = file:get_cwd(),
    Opts = [{relname, undefined},
            {relvsn, undefined},
            {goals, []},
            {overrides, []},
            {output_dir, OutputDir},
            {lib_dirs, [LibDir1]},
            {root_dir, Cwd},
            {log_level, 3},
            {config, ConfigFile},
            {providers, [rlx_prv_release_alias]}],
    {ok, State} = relx:do(Opts, ["test_release_alias"]),
    [{{foo, "0.0.1"}, Release}] = ec_dictionary:to_list(rlx_state:realized_releases(State)),
    AppSpecs = rlx_release:applications(Release),
    ?assert(lists:keymember(stdlib, 1, AppSpecs)),
    ?assert(lists:keymember(kernel, 1, AppSpecs)),
    ?assert(lists:member({non_goal_1, "0.0.1"}, AppSpecs)),
    ?assert(lists:member({non_goal_2, "0.0.1"}, AppSpecs)),
    ?assert(lists:member({goal_app_1, "0.0.1"}, AppSpecs)),
    ?assert(lists:member({goal_app_2, "0.0.1"}, AppSpecs)),
    ?assert(lists:member({lib_dep_1, "0.0.1", load}, AppSpecs)).

make_release(Config) ->
    LibDir1 = proplists:get_value(lib1, Config),

    [(fun({Name, Vsn}) ->
              rlx_test_utils:create_app(LibDir1, Name, Vsn, [kernel, stdlib], [])
      end)(App)
    ||
        App <-
            [{rlx_test_utils:create_random_name("lib_app1_"), rlx_test_utils:create_random_vsn()}
            || _ <- lists:seq(1, 100)]],

    rlx_test_utils:create_app(LibDir1, "goal_app_1", "0.0.1", [stdlib,kernel,non_goal_1], []),
    rlx_test_utils:create_app(LibDir1, "lib_dep_1", "0.0.1", [stdlib,kernel], []),
    rlx_test_utils:create_app(LibDir1, "goal_app_2", "0.0.1", [stdlib,kernel,goal_app_1,non_goal_2], []),
    rlx_test_utils:create_app(LibDir1, "non_goal_1", "0.0.1", [stdlib,kernel], [lib_dep_1]),
    rlx_test_utils:create_app(LibDir1, "non_goal_2", "0.0.1", [stdlib,kernel], []),

    ConfigFile = filename:join([LibDir1, "relx.config"]),
    rlx_test_utils:write_config(ConfigFile,
                 [{release, {foo, "0.0.1"},
                   [goal_app_1,
                    goal_app_2]},
                  {release, {foo, "0.0.2"},
                     [goal_app_1,
                      goal_app_2]}]),
    OutputDir = filename:join([proplists:get_value(priv_dir, Config),
                               rlx_test_utils:create_random_name("relx-output")]),
    {ok, State} = relx:do(undefined, undefined, [], [LibDir1], 3,
                              OutputDir, ConfigFile),
    [{{foo, "0.0.2"}, Release}] = ec_dictionary:to_list(rlx_state:realized_releases(State)),
    AppSpecs = rlx_release:applications(Release),
    ?assert(lists:keymember(stdlib, 1, AppSpecs)),
    ?assert(lists:keymember(kernel, 1, AppSpecs)),
    ?assert(lists:member({non_goal_1, "0.0.1"}, AppSpecs)),
    ?assert(lists:member({non_goal_2, "0.0.1"}, AppSpecs)),
    ?assert(lists:member({goal_app_1, "0.0.1"}, AppSpecs)),
    ?assert(lists:member({goal_app_2, "0.0.1"}, AppSpecs)),
    ?assert(lists:member({lib_dep_1, "0.0.1", load}, AppSpecs)).

make_config_release(Config) ->
    LibDir1 = proplists:get_value(lib1, Config),

    [(fun({Name, Vsn}) ->
              rlx_test_utils:create_app(LibDir1, Name, Vsn, [kernel, stdlib], [])
      end)(App)
    ||
        App <-
            [{rlx_test_utils:create_random_name("lib_app1_"), rlx_test_utils:create_random_vsn()}
            || _ <- lists:seq(1, 100)]],

    rlx_test_utils:create_app(LibDir1, "goal_app_1", "0.0.1", [stdlib,kernel,non_goal_1], []),
    rlx_test_utils:create_app(LibDir1, "lib_dep_1", "0.0.1", [stdlib,kernel], []),
    rlx_test_utils:create_app(LibDir1, "goal_app_2", "0.0.1", [stdlib,kernel,goal_app_1,non_goal_2], []),
    rlx_test_utils:create_app(LibDir1, "non_goal_1", "0.0.1", [stdlib,kernel], [lib_dep_1]),
    rlx_test_utils:create_app(LibDir1, "non_goal_2", "0.0.1", [stdlib,kernel], []),

    ConfigFile = filename:join([LibDir1, "relx.config"]),
    rlx_test_utils:write_config(ConfigFile,
                 [{release, {foo, "0.0.1"},
                   [goal_app_1,
                    goal_app_2],
                   [{some, config1}]},
                  {release, {foo, "0.0.2"},
                     [goal_app_1,
                      goal_app_2],
                     [{some, config2}]}]),
    OutputDir = filename:join([proplists:get_value(priv_dir, Config),
                               rlx_test_utils:create_random_name("relx-output")]),
    {ok, State} = relx:do(undefined, undefined, [], [LibDir1], 3,
                              OutputDir, ConfigFile),
    [{{foo, "0.0.2"}, Release}] = ec_dictionary:to_list(rlx_state:realized_releases(State)),
    AppSpecs = rlx_release:applications(Release),
    ?assert(lists:keymember(stdlib, 1, AppSpecs)),
    ?assert(lists:keymember(kernel, 1, AppSpecs)),
    ?assert(lists:member({non_goal_1, "0.0.1"}, AppSpecs)),
    ?assert(lists:member({non_goal_2, "0.0.1"}, AppSpecs)),
    ?assert(lists:member({goal_app_1, "0.0.1"}, AppSpecs)),
    ?assert(lists:member({goal_app_2, "0.0.1"}, AppSpecs)),
    ?assert(lists:member({lib_dep_1, "0.0.1", load}, AppSpecs)),
    ?assertEqual([{some, config2}], rlx_release:config(Release)).

make_extend_release(Config) ->
    LibDir1 = proplists:get_value(lib1, Config),

    rlx_test_utils:create_app(LibDir1, "goal_app_1", "0.0.1", [stdlib,kernel,non_goal_1], []),
    rlx_test_utils:create_app(LibDir1, "lib_dep_1", "0.0.1", [stdlib,kernel], []),
    rlx_test_utils:create_app(LibDir1, "goal_app_2", "0.0.1", [stdlib,kernel,goal_app_1,non_goal_2], []),
    rlx_test_utils:create_app(LibDir1, "non_goal_1", "0.0.1", [stdlib,kernel], [lib_dep_1]),
    rlx_test_utils:create_app(LibDir1, "non_goal_2", "0.0.1", [stdlib,kernel], []),

    ConfigFile = filename:join([LibDir1, "relx.config"]),
    rlx_test_utils:write_config(ConfigFile,
                 [{release, {foo, "0.0.1"},
                   [goal_app_1,
                    goal_app_2]},
                  {release, {foo_test, "0.0.1", {extend, foo}},
                  [goal_app_2]},
                  {lib_dirs, [filename:join(LibDir1, "*")]}]),
    OutputDir = filename:join([proplists:get_value(priv_dir, Config),
                               rlx_test_utils:create_random_name("relx-output")]),

    ?assertMatch({error, {rlx_prv_release, {multiple_release_names,foo_test,foo}}},
                 catch relx:do(undefined, undefined, [], [LibDir1], 3, OutputDir, ConfigFile)),

    {ok, State} = relx:do(foo_test, undefined, [], [LibDir1], 3,
                              OutputDir, ConfigFile),
    [{{foo_test, "0.0.1"}, Release}] = ec_dictionary:to_list(rlx_state:realized_releases(State)),
    AppSpecs = rlx_release:applications(Release),
    ?assert(lists:keymember(stdlib, 1, AppSpecs)),
    ?assert(lists:keymember(kernel, 1, AppSpecs)),
    ?assert(lists:member({non_goal_1, "0.0.1"}, AppSpecs)),
    ?assert(lists:member({non_goal_2, "0.0.1"}, AppSpecs)),
    ?assert(lists:member({goal_app_1, "0.0.1"}, AppSpecs)),
    ?assert(lists:member({goal_app_2, "0.0.1"}, AppSpecs)),
    ?assert(lists:member({lib_dep_1, "0.0.1", load}, AppSpecs)).

make_extend_config_release(Config) ->
    LibDir1 = proplists:get_value(lib1, Config),

    rlx_test_utils:create_app(LibDir1, "goal_app_1", "0.0.1", [stdlib,kernel,non_goal_1], []),
    rlx_test_utils:create_app(LibDir1, "lib_dep_1", "0.0.1", [stdlib,kernel], []),
    rlx_test_utils:create_app(LibDir1, "goal_app_2", "0.0.1", [stdlib,kernel,goal_app_1,non_goal_2], []),
    rlx_test_utils:create_app(LibDir1, "non_goal_1", "0.0.1", [stdlib,kernel], [lib_dep_1]),
    rlx_test_utils:create_app(LibDir1, "non_goal_2", "0.0.1", [stdlib,kernel], []),

    ConfigFile = filename:join([LibDir1, "relx.config"]),
    rlx_test_utils:write_config(ConfigFile,
                 [{release, {foo, "0.0.1"},
                   [goal_app_1,
                    goal_app_2]},
                  {release, {foo_test, "0.0.1", {extend, foo}},
                    [goal_app_2],
                    [{some, config}]},
                  {lib_dirs, [filename:join(LibDir1, "*")]}]),
    OutputDir = filename:join([proplists:get_value(priv_dir, Config),
                               rlx_test_utils:create_random_name("relx-output")]),

    ?assertMatch({error, {rlx_prv_release, {multiple_release_names,foo_test,foo}}},
                 catch relx:do(undefined, undefined, [], [LibDir1], 3, OutputDir, ConfigFile)),

    {ok, State} = relx:do(foo_test, undefined, [], [LibDir1], 3,
                              OutputDir, ConfigFile),
    [{{foo_test, "0.0.1"}, Release}] = ec_dictionary:to_list(rlx_state:realized_releases(State)),
    AppSpecs = rlx_release:applications(Release),
    ?assert(lists:keymember(stdlib, 1, AppSpecs)),
    ?assert(lists:keymember(kernel, 1, AppSpecs)),
    ?assert(lists:member({non_goal_1, "0.0.1"}, AppSpecs)),
    ?assert(lists:member({non_goal_2, "0.0.1"}, AppSpecs)),
    ?assert(lists:member({goal_app_1, "0.0.1"}, AppSpecs)),
    ?assert(lists:member({goal_app_2, "0.0.1"}, AppSpecs)),
    ?assert(lists:member({lib_dep_1, "0.0.1", load}, AppSpecs)),
    ?assertEqual([{some, config}], rlx_release:config(Release)).

make_invalid_config_release(Config) ->
    LibDir1 = proplists:get_value(lib1, Config),

    rlx_test_utils:create_app(LibDir1, "goal_app_1", "0.0.1", [stdlib,kernel,non_goal_1], []),
    rlx_test_utils:create_app(LibDir1, "lib_dep_1", "0.0.1", [stdlib,kernel], []),
    rlx_test_utils:create_app(LibDir1, "goal_app_2", "0.0.1", [stdlib,kernel,goal_app_1,non_goal_2], []),
    rlx_test_utils:create_app(LibDir1, "non_goal_1", "0.0.1", [stdlib,kernel], [lib_dep_1]),
    rlx_test_utils:create_app(LibDir1, "non_goal_2", "0.0.1", [stdlib,kernel], []),

    ConfigFile = filename:join([LibDir1, "relx.config"]),
    ok = ec_file:write(ConfigFile,
                       "{release, {foo, \"0.0.1\"},
                         [goal_app_1,
                          goal_app_2,]}"),
    OutputDir = filename:join([proplists:get_value(priv_dir, Config),
                               rlx_test_utils:create_random_name("relx-output")]),
    {error, {rlx_config,
             {consult, _, _}}} = relx:do(undefined, undefined, [], [LibDir1], 3,
                                            OutputDir, ConfigFile).

make_scriptless_release(Config) ->
    LibDir1 = proplists:get_value(lib1, Config),

    rlx_test_utils:create_app(LibDir1, "goal_app_1", "0.0.1", [stdlib,kernel,non_goal_1], []),
    rlx_test_utils:create_app(LibDir1, "lib_dep_1", "0.0.1", [stdlib,kernel], []),
    rlx_test_utils:create_app(LibDir1, "goal_app_2", "0.0.1", [stdlib,kernel,goal_app_1,non_goal_2], []),
    rlx_test_utils:create_app(LibDir1, "non_goal_1", "0.0.1", [stdlib,kernel], [lib_dep_1]),
    rlx_test_utils:create_app(LibDir1, "non_goal_2", "0.0.1", [stdlib,kernel], []),

    ConfigFile = filename:join([LibDir1, "relx.config"]),
    rlx_test_utils:write_config(ConfigFile,
                 [{generate_start_script, false},
                  {release, {foo, "0.0.1"},
                   [goal_app_1,
                    goal_app_2]}]),
    OutputDir = filename:join([proplists:get_value(priv_dir, Config),
                               rlx_test_utils:create_random_name("relx-output")]),
    {ok, State} = relx:do(undefined, undefined, [], [LibDir1], 3,
                              OutputDir, ConfigFile),

    ?assert(not ec_file:exists(filename:join([OutputDir, "bin", "foo"]))),
    ?assert(not ec_file:exists(filename:join([OutputDir, "bin", "foo-0.0.1"]))),

    [{{foo, "0.0.1"}, Release}] = ec_dictionary:to_list(rlx_state:realized_releases(State)),
    AppSpecs = rlx_release:applications(Release),
    ?assert(lists:keymember(stdlib, 1, AppSpecs)),
    ?assert(lists:keymember(kernel, 1, AppSpecs)),
    ?assert(lists:member({non_goal_1, "0.0.1"}, AppSpecs)),
    ?assert(lists:member({non_goal_2, "0.0.1"}, AppSpecs)),
    ?assert(lists:member({goal_app_1, "0.0.1"}, AppSpecs)),
    ?assert(lists:member({goal_app_2, "0.0.1"}, AppSpecs)),
    ?assert(lists:member({lib_dep_1, "0.0.1", load}, AppSpecs)).

make_overridden_release(Config) ->
    DataDir = proplists:get_value(priv_dir, Config),
    OverrideDir1 = filename:join([DataDir, rlx_test_utils:create_random_name("override_dir_")]),
    LibDir1 = proplists:get_value(lib1, Config),

    OverrideApp = rlx_test_utils:create_random_name("override_app"),
    OverrideVsn = rlx_test_utils:create_random_vsn(),
    OverrideAppDir = filename:join(OverrideDir1, OverrideApp ++ "-" ++ OverrideVsn),
    OverrideAppName = erlang:list_to_atom(OverrideApp),

    rlx_test_utils:create_app(LibDir1, "goal_app_1", "0.0.1", [stdlib,kernel,non_goal_1], []),
    rlx_test_utils:create_app(LibDir1, "lib_dep_1", "0.0.1", [stdlib,kernel], []),
    rlx_test_utils:create_app(LibDir1, "goal_app_2", "0.0.1", [stdlib,kernel,goal_app_1,non_goal_2], []),
    rlx_test_utils:create_app(LibDir1, "non_goal_1", "0.0.1", [stdlib,kernel], [lib_dep_1]),
    rlx_test_utils:create_app(LibDir1, "non_goal_2", "0.0.1", [stdlib,kernel], []),

    rlx_test_utils:create_app(OverrideDir1, OverrideApp, OverrideVsn, [stdlib,kernel], []),

    ConfigFile = filename:join([LibDir1, "relx.config"]),
    rlx_test_utils:write_config(ConfigFile,
                 [{release, {foo, "0.0.1"},
                   [goal_app_1,
                    erlang:list_to_atom(OverrideApp),
                    goal_app_2]}]),
    OutputDir = filename:join([proplists:get_value(priv_dir, Config),
                               rlx_test_utils:create_random_name("relx-output")]),
    {ok, Cwd} = file:get_cwd(),
    {ok, State} = relx:do(Cwd, undefined, undefined, [], [LibDir1], 3,
                             OutputDir, [{OverrideAppName, OverrideAppDir}],
                             ConfigFile),
    [{{foo, "0.0.1"}, Release}] = ec_dictionary:to_list(rlx_state:realized_releases(State)),
    AppSpecs = rlx_release:applications(Release),
    ?assert(lists:keymember(stdlib, 1, AppSpecs)),
    ?assert(lists:keymember(kernel, 1, AppSpecs)),
    ?assert(lists:member({non_goal_1, "0.0.1"}, AppSpecs)),
    ?assert(lists:member({non_goal_2, "0.0.1"}, AppSpecs)),
    ?assert(lists:member({goal_app_1, "0.0.1"}, AppSpecs)),
    ?assert(lists:member({goal_app_2, "0.0.1"}, AppSpecs)),
    ?assert(lists:member({OverrideAppName, OverrideVsn}, AppSpecs)),
    ?assert(lists:member({lib_dep_1, "0.0.1", load}, AppSpecs)),
    case os:type() of
        {win32, _} ->
            filelib:is_file(filename:join([OutputDir, "foo", "lib",
                                               OverrideApp ++ "-" ++ OverrideVsn]));
        _ ->
            {ok, Real} = file:read_link(filename:join([OutputDir, "foo", "lib",
                                                       OverrideApp ++ "-" ++ OverrideVsn])),
            ?assertMatch(OverrideAppDir, Real)
    end.

make_skip_app_release(Config) ->
    LibDir1 = proplists:get_value(lib1, Config),

    rlx_test_utils:create_app(LibDir1, "goal_app_1", "0.0.1", [stdlib,kernel,non_goal_1], []),
    rlx_test_utils:create_app(LibDir1, "lib_dep_1", "0.0.1", [stdlib,kernel], []),
    rlx_test_utils:create_app(LibDir1, "goal_app_2", "0.0.1", [stdlib,kernel,goal_app_1,non_goal_2], []),
    rlx_test_utils:create_app(LibDir1, "non_goal_1", "0.0.1", [stdlib,kernel], [lib_dep_1]),
    rlx_test_utils:create_app(LibDir1, "non_goal_2", "0.0.1", [stdlib,kernel], []),

    ConfigFile = filename:join([LibDir1, "relx.config"]),
    rlx_test_utils:write_config(ConfigFile,
                 [{release, {foo, "0.0.1"},
                   [goal_app_1]},
                  {skip_apps, [goal_app_2]}]),
    OutputDir = filename:join([proplists:get_value(priv_dir, Config),
                               rlx_test_utils:create_random_name("relx-output")]),
    {ok, Cwd} = file:get_cwd(),
    {ok, State} = relx:do(Cwd, undefined, undefined, [], [LibDir1], 3,
                              OutputDir, [],
                             ConfigFile),
    [{{foo, "0.0.1"}, Release}] = ec_dictionary:to_list(rlx_state:realized_releases(State)),
    AppSpecs = rlx_release:applications(Release),
    ?assert(lists:keymember(stdlib, 1, AppSpecs)),
    ?assert(lists:keymember(kernel, 1, AppSpecs)),
    ?assert(lists:member({non_goal_1, "0.0.1"}, AppSpecs)),
    ?assertNot(lists:member({non_goal_2, "0.0.1"}, AppSpecs)),
    ?assert(lists:member({goal_app_1, "0.0.1"}, AppSpecs)),
    ?assertNot(lists:member({goal_app_2, "0.0.1"}, AppSpecs)),
    ?assert(lists:member({lib_dep_1, "0.0.1", load}, AppSpecs)).

%% Test to ensure that an excluded app and its deps are not included in a release
make_exclude_app_release(Config) ->
    LibDir1 = proplists:get_value(lib1, Config),

    rlx_test_utils:create_app(LibDir1, "goal_app_1", "0.0.1", [stdlib,kernel, non_goal_1], []),
    rlx_test_utils:create_app(LibDir1, "non_goal_1", "0.0.1", [stdlib,kernel, non_goal_2], []),
    rlx_test_utils:create_app(LibDir1, "non_goal_2", "0.0.1", [stdlib,kernel], []),

    ConfigFile = filename:join([LibDir1, "relx.config"]),
    rlx_test_utils:write_config(ConfigFile,
                 [{release, {foo, "0.0.1"},
                   [goal_app_1]},
                  {exclude_apps, [non_goal_1]}]),
    OutputDir = filename:join([proplists:get_value(priv_dir, Config),
                               rlx_test_utils:create_random_name("relx-output")]),
    {ok, Cwd} = file:get_cwd(),
    {ok, State} = relx:do(Cwd, undefined, undefined, [], [LibDir1], 3,
                          OutputDir, [],
                          ConfigFile),
    [{{foo, "0.0.1"}, Release}] = ec_dictionary:to_list(rlx_state:realized_releases(State)),
    AppSpecs = rlx_release:applications(Release),
    ?assert(lists:keymember(stdlib, 1, AppSpecs)),
    ?assert(lists:keymember(kernel, 1, AppSpecs)),
    ?assertNot(lists:member({non_goal_1, "0.0.1"}, AppSpecs)),
    ?assertNot(lists:member({non_goal_2, "0.0.1"}, AppSpecs)),
    ?assert(lists:member({goal_app_1, "0.0.1"}, AppSpecs)).

make_auto_skip_empty_app_release(Config) ->
    DataDir = proplists:get_value(priv_dir, Config),
    EmptyAppDir1 = filename:join([DataDir, rlx_test_utils:create_random_name("skip_app_dir_")]),
    LibDir1 = proplists:get_value(lib1, Config),

    EmptyAppApp = rlx_test_utils:create_random_name("empty_app_app"),
    EmptyAppVsn = rlx_test_utils:create_random_vsn(),
    EmptyAppAppName = erlang:list_to_atom(EmptyAppApp),

    rlx_test_utils:create_app(LibDir1, "goal_app_1", "0.0.1", [stdlib,kernel,non_goal_1], []),
    rlx_test_utils:create_app(LibDir1, "lib_dep_1", "0.0.1", [stdlib,kernel], []),
    rlx_test_utils:create_app(LibDir1, "goal_app_2", "0.0.1", [stdlib,kernel,goal_app_1,non_goal_2], []),
    rlx_test_utils:create_app(LibDir1, "non_goal_1", "0.0.1", [stdlib,kernel], [lib_dep_1]),
    rlx_test_utils:create_app(LibDir1, "non_goal_2", "0.0.1", [stdlib,kernel], []),

    rlx_test_utils:create_empty_app(EmptyAppDir1, EmptyAppApp, EmptyAppVsn, [stdlib,kernel], []),

    ConfigFile = filename:join([LibDir1, "relx.config"]),
    rlx_test_utils:write_config(ConfigFile,
                 [{release, {foo, "0.0.1"},
                   [goal_app_1,
                    goal_app_2]}]),
    OutputDir = filename:join([proplists:get_value(priv_dir, Config),
                               rlx_test_utils:create_random_name("relx-output")]),
    {ok, Cwd} = file:get_cwd(),
    {ok, State} = relx:do(Cwd, undefined, undefined, [], [LibDir1], 3,
                              OutputDir, [],
                             ConfigFile),
    [{{foo, "0.0.1"}, Release}] = ec_dictionary:to_list(rlx_state:realized_releases(State)),
    AppSpecs = rlx_release:applications(Release),
    ?assert(lists:keymember(stdlib, 1, AppSpecs)),
    ?assert(lists:keymember(kernel, 1, AppSpecs)),
    ?assert(lists:member({non_goal_1, "0.0.1"}, AppSpecs)),
    ?assert(lists:member({non_goal_2, "0.0.1"}, AppSpecs)),
    ?assert(lists:member({goal_app_1, "0.0.1"}, AppSpecs)),
    ?assert(lists:member({goal_app_2, "0.0.1"}, AppSpecs)),
    ?assertNot(lists:member({EmptyAppAppName, EmptyAppVsn}, AppSpecs)),
    ?assert(lists:member({lib_dep_1, "0.0.1", load}, AppSpecs)).

make_app_type_none_release(Config) ->
    LibDir1 = proplists:get_value(lib1, Config),

    rlx_test_utils:create_app(LibDir1, "goal_app_1", "0.0.1", [stdlib,kernel,non_goal_1], []),
    rlx_test_utils:create_app(LibDir1, "lib_dep_1", "0.0.1", [stdlib,kernel], []),
    rlx_test_utils:create_app(LibDir1, "goal_app_2", "0.0.1", [stdlib,kernel,goal_app_1,non_goal_2], []),
    rlx_test_utils:create_app(LibDir1, "non_goal_1", "0.0.1", [stdlib,kernel], [lib_dep_1]),
    rlx_test_utils:create_app(LibDir1, "non_goal_2", "0.0.1", [stdlib,kernel], []),

    ConfigFile = filename:join([LibDir1, "relx.config"]),
    rlx_test_utils:write_config(ConfigFile,
                 [{release, {foo, "0.0.1"},
                   [goal_app_1,
                    {goal_app_2, none}]}]),
    OutputDir = filename:join([proplists:get_value(priv_dir, Config),
                               rlx_test_utils:create_random_name("relx-output")]),
    {ok, Cwd} = file:get_cwd(),
    {ok, State} = relx:do(Cwd, undefined, undefined, [], [LibDir1], 3,
                              OutputDir, [],
                             ConfigFile),
    [{{foo, "0.0.1"}, Release}] = ec_dictionary:to_list(rlx_state:realized_releases(State)),
    AppSpecs = rlx_release:applications(Release),
    ?assert(lists:keymember(stdlib, 1, AppSpecs)),
    ?assert(lists:keymember(kernel, 1, AppSpecs)),
    ?assert(lists:member({non_goal_1, "0.0.1"}, AppSpecs)),
    ?assert(lists:member({non_goal_2, "0.0.1"}, AppSpecs)),
    ?assert(lists:member({goal_app_1, "0.0.1"}, AppSpecs)),
    ?assert(lists:member({goal_app_2, "0.0.1", none}, AppSpecs)),
    ?assert(lists:member({lib_dep_1, "0.0.1", load}, AppSpecs)).

make_implicit_config_release(Config) ->
    LibDir1 = proplists:get_value(lib1, Config),
    FooRoot = filename:join([LibDir1, "foodir1", "foodir2"]),
    filelib:ensure_dir(filename:join([FooRoot, "tmp"])),

    rlx_test_utils:create_app(LibDir1, "goal_app_1", "0.0.1", [stdlib,kernel,non_goal_1], []),
    rlx_test_utils:create_app(LibDir1, "lib_dep_1", "0.0.1", [stdlib,kernel], []),
    rlx_test_utils:create_app(LibDir1, "goal_app_2", "0.0.1", [stdlib,kernel,goal_app_1,non_goal_2], []),
    rlx_test_utils:create_app(LibDir1, "non_goal_1", "0.0.1", [stdlib,kernel], [lib_dep_1]),
    rlx_test_utils:create_app(LibDir1, "non_goal_2", "0.0.1", [stdlib,kernel], []),

    ConfigFile = filename:join([LibDir1, "relx.config"]),
    rlx_test_utils:write_config(ConfigFile,
                 [{release, {foo, "0.0.1"},
                   [goal_app_1,
                    goal_app_2]}]),
    OutputDir = filename:join([proplists:get_value(priv_dir, Config),
                               rlx_test_utils:create_random_name("relx-output")]),
    ok = file:set_cwd(FooRoot),
    {ok, FooRoot} = file:get_cwd(),
    {ok, State} = relx:do(undefined, undefined, [], [LibDir1], 3,
                             OutputDir, undefined),
    [{{foo, "0.0.1"}, Release}] = ec_dictionary:to_list(rlx_state:realized_releases(State)),
    ?assert(ec_file:exists(OutputDir)),
    AppSpecs = rlx_release:applications(Release),
    ?assert(lists:keymember(stdlib, 1, AppSpecs)),
    ?assert(lists:keymember(kernel, 1, AppSpecs)),
    ?assert(lists:member({non_goal_1, "0.0.1"}, AppSpecs)),
    ?assert(lists:member({non_goal_2, "0.0.1"}, AppSpecs)),
    ?assert(lists:member({goal_app_1, "0.0.1"}, AppSpecs)),
    ?assert(lists:member({goal_app_2, "0.0.1"}, AppSpecs)),
    ?assert(lists:member({lib_dep_1, "0.0.1", load}, AppSpecs)).

make_rerun_overridden_release(Config) ->
    DataDir = proplists:get_value(priv_dir, Config),
    OverrideDir1 = filename:join([DataDir, rlx_test_utils:create_random_name("override_dir_")]),
    LibDir1 = proplists:get_value(lib1, Config),

    OverrideApp = rlx_test_utils:create_random_name("override_app"),
    OverrideVsn = rlx_test_utils:create_random_vsn(),
    OverrideAppDir = filename:join(OverrideDir1, OverrideApp ++ "-"
                                  ++ OverrideVsn),
    OverrideAppName = erlang:list_to_atom(OverrideApp),

    rlx_test_utils:create_app(LibDir1, "goal_app_1", "0.0.1", [stdlib,kernel,non_goal_1], []),
    rlx_test_utils:create_app(LibDir1, "lib_dep_1", "0.0.1", [stdlib,kernel], []),
    rlx_test_utils:create_app(LibDir1, "goal_app_2", "0.0.1", [stdlib,kernel,goal_app_1,non_goal_2], []),
    rlx_test_utils:create_app(LibDir1, "non_goal_1", "0.0.1", [stdlib,kernel], [lib_dep_1]),
    rlx_test_utils:create_app(LibDir1, "non_goal_2", "0.0.1", [stdlib,kernel], []),

    rlx_test_utils:create_app(OverrideDir1, OverrideApp, OverrideVsn, [stdlib,kernel], []),

    ConfigFile = filename:join([LibDir1, "relx.config"]),
    OverlayVars = filename:join([LibDir1, "vars1.config"]),
    rlx_test_utils:write_config(ConfigFile,
                 [{release, {foo, "0.0.1"},
                   [goal_app_1,
                    erlang:list_to_atom(OverrideApp),
                    goal_app_2]},
                  {overlay_vars, [OverlayVars]}]),
    OutputDir = filename:join([proplists:get_value(priv_dir, Config),
                               rlx_test_utils:create_random_name("relx-output")]),
    {ok, Cwd} = file:get_cwd(),
    {ok, _} = relx:do(Cwd, undefined, undefined, [], [LibDir1], 3,
                             OutputDir, [{OverrideAppName, OverrideAppDir}],
                             ConfigFile),

    %% Now we run it again to see if it fails.
    {ok, State} = relx:do(Cwd,undefined, undefined, [], [LibDir1], 3,
                             OutputDir, [{OverrideAppName, OverrideAppDir}],
                             ConfigFile),

    [{{foo, "0.0.1"}, Release}] = ec_dictionary:to_list(rlx_state:realized_releases(State)),
    AppSpecs = rlx_release:applications(Release),
    ?assert(lists:keymember(stdlib, 1, AppSpecs)),
    ?assert(lists:keymember(kernel, 1, AppSpecs)),
    ?assert(lists:member({non_goal_1, "0.0.1"}, AppSpecs)),
    ?assert(lists:member({non_goal_2, "0.0.1"}, AppSpecs)),
    ?assert(lists:member({goal_app_1, "0.0.1"}, AppSpecs)),
    ?assert(lists:member({goal_app_2, "0.0.1"}, AppSpecs)),
    ?assert(lists:member({OverrideAppName, OverrideVsn}, AppSpecs)),
    ?assert(lists:member({lib_dep_1, "0.0.1", load}, AppSpecs)),
    case os:type() of
        {win32, _} ->
            filelib:is_file(filename:join([OutputDir, "foo", "lib",
                                               OverrideApp ++ "-" ++ OverrideVsn]));
        _ ->
            {ok, Real} = file:read_link(filename:join([OutputDir, "foo", "lib",
                                                       OverrideApp ++ "-" ++ OverrideVsn])),
            ?assertMatch(OverrideAppDir, Real)
    end.

overlay_release(Config) ->
    LibDir1 = proplists:get_value(lib1, Config),

    rlx_test_utils:create_app(LibDir1, "goal_app_1", "0.0.1", [stdlib,kernel,non_goal_1], []),
    rlx_test_utils:create_app(LibDir1, "lib_dep_1", "0.0.1", [stdlib,kernel], []),
    rlx_test_utils:create_app(LibDir1, "goal_app_2", "0.0.1", [stdlib,kernel,goal_app_1,non_goal_2], []),
    rlx_test_utils:create_app(LibDir1, "non_goal_1", "0.0.1", [stdlib,kernel], [lib_dep_1]),
    rlx_test_utils:create_app(LibDir1, "non_goal_2", "0.0.1", [stdlib,kernel], []),

    ConfigFile = filename:join([LibDir1, "relx.config"]),
    OverlayVars1 = filename:join([LibDir1, "vars1.config"]),
    OverlayVars2 = filename:join([LibDir1, "vars2.config"]),
    OverlayVars3 = filename:join([LibDir1, "vars3.config"]),
    OverlayVars4 = filename:join([LibDir1, "vars4.config"]),
    Template = filename:join([LibDir1, "test_template"]),
    TestDir = "first_test_dir",
    TestFile = "test_file",
    TestDirFull = filename:join([LibDir1, TestDir]),
    TestFileFull = filename:join(TestDirFull, TestFile),
    SecondTestDir = "second_test_dir",
    rlx_test_utils:write_config(ConfigFile,
                  [{overlay_vars, [{var_list_dir, "non-file-variable-list"},
                                   OverlayVars1, OverlayVars2, OverlayVars4]},
                  {overlay, [{mkdir, "{{target_dir}}/fooo"},
                             {mkdir, "{{target_dir}}/{{var_list_dir}}"},
                             {copy, OverlayVars1,
                              "{{target_dir}}/{{foo_dir}}/vars1.config"},
                             {copy, OverlayVars1,
                              "{{target_dir}}/{{yahoo}}/"},
                             {link, OverlayVars4,
                              "{{target_dir}}/{{yahoo}}/vars4.config"},
                             {copy, TestDirFull,
                              "{{target_dir}}/"++SecondTestDir++"/"},
                             {template, Template,
                              "{{target_dir}}/test_template_resolved"},
                            {template, Template,
                              "bin/{{default_release_name}}-{{default_release_version}}"},
                            {copy, "{{erts_dir}}/bin/erl", "bin/copy.erl"}]},
                  {release, {foo, "0.0.1"},
                   [goal_app_1,
                    goal_app_2]}]),

    VarsFile1 = filename:join([LibDir1, "vars1.config"]),
    rlx_test_utils:write_config(VarsFile1, [{yahoo, "yahoo"},
                                            {yahoo2, [{foo, "bar"}]},
                                            {foo_yahoo, "foo_{{yahoo}}"},
                                            {foo_dir, "foodir"}]),

    VarsFile2 = filename:join([LibDir1, "vars2.config"]),
    rlx_test_utils:write_config(VarsFile2, [{google, "yahoo"},
                                            {yahoo2, "foo"},
                                            OverlayVars3]),

    VarsFile3 = filename:join([LibDir1, "vars3.config"]),
    rlx_test_utils:write_config(VarsFile3, [{google, "yahoo"},
                                            {yahoo4, "{{yahoo}}/{{yahoo2}}4"}]),

    VarsFile4 = filename:join([LibDir1, "vars4.config"]),
    rlx_test_utils:write_config(VarsFile4, [{prop1, "val1"},
                                            {prop2, 2}]),

    ok = rlx_util:mkdir_p(TestDirFull),
    ok = file:write_file(TestFileFull, rlx_test_utils:test_template_contents()),

    TemplateFile = filename:join([LibDir1, "test_template"]),
    ok = file:write_file(TemplateFile, rlx_test_utils:test_template_contents()),
    {ok, FileInfo} = file:read_file_info(TemplateFile),
    ok = file:write_file_info(TemplateFile, FileInfo#file_info{mode=8#00777}),

    OutputDir = filename:join([proplists:get_value(priv_dir, Config),
                               rlx_test_utils:create_random_name("relx-output")]),

    {ok, State} = relx:do(undefined, undefined, [], [LibDir1], 3,
                              OutputDir, ConfigFile),

    [{{foo, "0.0.1"}, Release}] = ec_dictionary:to_list(rlx_state:realized_releases(State)),
    AppSpecs = rlx_release:applications(Release),
    ?assert(lists:keymember(stdlib, 1, AppSpecs)),
    ?assert(lists:keymember(kernel, 1, AppSpecs)),
    ?assert(lists:member({non_goal_1, "0.0.1"}, AppSpecs)),
    ?assert(lists:member({non_goal_2, "0.0.1"}, AppSpecs)),
    ?assert(lists:member({goal_app_1, "0.0.1"}, AppSpecs)),
    ?assert(lists:member({goal_app_2, "0.0.1"}, AppSpecs)),
    ?assert(lists:member({lib_dep_1, "0.0.1", load}, AppSpecs)),

    ?assert(ec_file:exists(filename:join([OutputDir, "foo", "non-file-variable-list"]))),
    ?assert(ec_file:exists(filename:join([OutputDir, "foo", "fooo"]))),
    ?assert(ec_file:exists(filename:join([OutputDir, "foo", "foodir", "vars1.config"]))),
    ?assert(ec_file:exists(filename:join([OutputDir, "foo", "yahoo", "vars1.config"]))),
    ?assert(ec_file:exists(filename:join([OutputDir, "foo", SecondTestDir, TestDir, TestFile]))),
    ?assert(ec_file:exists(filename:join([OutputDir, "foo", "bin", "copy.erl"]))),

    TemplateData = case file:consult(filename:join([OutputDir, "foo", "test_template_resolved"])) of
                       {ok, Details} ->
                           Details;
                       Error ->
                           erlang:throw({failed_to_consult, Error})
                   end,

    {ok, ReadFileInfo} = file:read_file_info(filename:join([OutputDir, "foo", "test_template_resolved"])),
    ?assertEqual(8#100777, ReadFileInfo#file_info.mode),

    ?assertEqual(erlang:system_info(version),
                 proplists:get_value(erts_vsn, TemplateData)),
    ?assertEqual(erlang:system_info(version),
                 proplists:get_value(release_erts_version, TemplateData)),
    ?assertEqual("0.0.1",
                 proplists:get_value(release_version, TemplateData)),
    ?assertEqual(foo,
                 proplists:get_value(release_name, TemplateData)),
    ?assertEqual("yahoo/foo4",
                 proplists:get_value(yahoo4, TemplateData)),
    ?assertEqual("foo_yahoo",
                 proplists:get_value(foo_yahoo, TemplateData)),
    ?assertEqual("yahoo",
                 proplists:get_value(google, TemplateData)),
    ?assertEqual("val1",
                 proplists:get_value(prop1, TemplateData)),
    ?assertEqual(2,
                 proplists:get_value(prop2, TemplateData)).

make_goalless_release(Config) ->
    LibDir1 = proplists:get_value(lib1, Config),

    rlx_test_utils:create_app(LibDir1, "goal_app_1", "0.0.1", [stdlib,kernel,non_goal_1], []),
    rlx_test_utils:create_app(LibDir1, "lib_dep_1", "0.0.1", [], []),
    rlx_test_utils:create_app(LibDir1, "goal_app_2", "0.0.1", [stdlib,kernel,goal_app_1,non_goal_2], []),
    rlx_test_utils:create_app(LibDir1, "non_goal_1", "0.0.1", [stdlib,kernel], [lib_dep_1]),
    rlx_test_utils:create_app(LibDir1, "non_goal_2", "0.0.1", [stdlib,kernel], []),

    ConfigFile = filename:join([LibDir1, "relx.config"]),
    rlx_test_utils:write_config(ConfigFile,
                 [{release, {foo, "0.0.1"},
                   []}]),
    OutputDir = filename:join([proplists:get_value(priv_dir, Config),
                               rlx_test_utils:create_random_name("relx-output")]),
    ?assertMatch({error,{rlx_prv_release,no_goals_specified}},
                 relx:do(undefined, undefined, [], [LibDir1], 3,
                            OutputDir, ConfigFile)).

make_external_goal_release(Config) ->
    LibDir1 = proplists:get_value(lib1, Config),

    rlx_test_utils:create_app(LibDir1, "goal_app_1", "0.0.1", [stdlib,kernel,non_goal_1], []),
    rlx_test_utils:create_app(LibDir1, "lib_dep_1", "0.0.1", [], []),
    rlx_test_utils:create_app(LibDir1, "goal_app_2", "0.0.1", [stdlib,kernel,goal_app_1,non_goal_2], []),
    rlx_test_utils:create_app(LibDir1, "non_goal_1", "0.0.1", [stdlib,kernel], [lib_dep_1]),
    rlx_test_utils:create_app(LibDir1, "non_goal_2", "0.0.1", [stdlib,kernel], []),

    ConfigFile = filename:join([LibDir1, "relx.config"]),

    ConfigFile = filename:join([LibDir1, "relx.config"]),
    rlx_test_utils:write_config(ConfigFile,
                 [{goals, [{goal_app_2, "0.0.1"}]},
                 {release, {foo, "0.0.1"},
                   [goal_app_1]}]),
    OutputDir = filename:join([proplists:get_value(priv_dir, Config),
                               rlx_test_utils:create_random_name("relx-output")]),
    {ok, State} = relx:do(undefined, undefined, [], [LibDir1], 3,
                              OutputDir, ConfigFile),
    [{{foo, "0.0.1"}, Release}] = ec_dictionary:to_list(rlx_state:realized_releases(State)),
    AppSpecs = rlx_release:applications(Release),
    ?assert(lists:keymember(stdlib, 1, AppSpecs)),
    ?assert(lists:keymember(kernel, 1, AppSpecs)),
    ?assert(lists:member({non_goal_1, "0.0.1"}, AppSpecs)),
    ?assert(lists:member({non_goal_2, "0.0.1"}, AppSpecs)),
    ?assert(lists:member({goal_app_1, "0.0.1"}, AppSpecs)),
    ?assert(lists:member({goal_app_2, "0.0.1"}, AppSpecs)),
    ?assert(lists:member({lib_dep_1, "0.0.1", load}, AppSpecs)).


make_depfree_release(Config) ->
    LibDir1 = proplists:get_value(lib1, Config),

    rlx_test_utils:create_app(LibDir1, "goal_app_1", "0.0.1", [kernel,stdlib], []),
    rlx_test_utils:create_app(LibDir1, "lib_dep_1", "0.0.1", [kernel,stdlib], []),
    rlx_test_utils:create_app(LibDir1, "goal_app_2", "0.0.1", [kernel,stdlib], []),
    rlx_test_utils:create_app(LibDir1, "non_goal_1", "0.0.1", [kernel,stdlib], []),
    rlx_test_utils:create_app(LibDir1, "non_goal_2", "0.0.1", [kernel,stdlib], []),

    ConfigFile = filename:join([LibDir1, "relx.config"]),
    rlx_test_utils:write_config(ConfigFile,
                 [{release, {foo, "0.0.1"},
                   [goal_app_1]}]),
    OutputDir = filename:join([proplists:get_value(priv_dir, Config),
                               rlx_test_utils:create_random_name("relx-output")]),
    {ok, State} = relx:do(undefined, undefined, [], [LibDir1], 3,
                             OutputDir, ConfigFile),
    [{{foo, "0.0.1"}, Release}] = ec_dictionary:to_list(rlx_state:realized_releases(State)),
    AppSpecs = rlx_release:applications(Release),
    ?assert(lists:keymember(stdlib, 1, AppSpecs)),
    ?assert(lists:keymember(kernel, 1, AppSpecs)).

make_relup_release(Config) ->
    LibDir1 = proplists:get_value(lib1, Config),

    rlx_test_utils:create_app(LibDir1, "goal_app_1", "0.0.1", [stdlib,kernel,non_goal_1], []),
    rlx_test_utils:create_app(LibDir1, "goal_app_1", "0.0.2", [stdlib,kernel,non_goal_1], []),
    {ok, GA1} = rlx_test_utils:create_app(LibDir1, "goal_app_1", "0.0.3", [stdlib,kernel,non_goal_1], []),
    rlx_test_utils:create_app(LibDir1, "lib_dep_1", "0.0.1", [stdlib,kernel], []),
    rlx_test_utils:create_app(LibDir1, "goal_app_2", "0.0.1", [stdlib,kernel,goal_app_1,non_goal_2], []),
    rlx_test_utils:create_app(LibDir1, "goal_app_2", "0.0.2", [stdlib,kernel,goal_app_1,non_goal_2], []),
    {ok, GA2} = rlx_test_utils:create_app(LibDir1, "goal_app_2", "0.0.3", [stdlib,kernel,goal_app_1,non_goal_2], []),
    rlx_test_utils:create_app(LibDir1, "non_goal_1", "0.0.1", [stdlib,kernel], [lib_dep_1]),
    rlx_test_utils:create_app(LibDir1, "non_goal_2", "0.0.1", [stdlib,kernel], []),

    rlx_test_utils:write_appup_file(GA1, "0.0.2"),
    rlx_test_utils:write_appup_file(GA2, "0.0.2"),

    ConfigFile = filename:join([LibDir1, "relx.config"]),
    rlx_test_utils:write_config(ConfigFile,
                 [{release, {foo, "0.0.1"},
                   [sasl,
                    {goal_app_1, "0.0.1"},
                    {goal_app_2, "0.0.1"}]},
                 {release, {foo, "0.0.2"},
                   [sasl,
                    {goal_app_1, "0.0.2"},
                    {goal_app_2, "0.0.2"}]},
                 {release, {foo, "0.0.3"},
                   [sasl,
                    {goal_app_1, "0.0.3"},
                    {goal_app_2, "0.0.3"}]}]),
    OutputDir = filename:join([proplists:get_value(priv_dir, Config),
                               rlx_test_utils:create_random_name("relx-output")]),
    {ok, _} = relx:do(foo, "0.0.1", [], [LibDir1], 3,
                      OutputDir, ConfigFile),

    {ok, _} = relx:do(foo, "0.0.2", [], [LibDir1], 3,
                      OutputDir, ConfigFile),

    %% Goal apps are removed to simulate a users dev environment where the apps
    %% being used in an appup/relup are likely only under _rel/<release>/lib/
    ec_file:remove(filename:join(LibDir1, "goal_app_1-0.0.1"), [recursive]),
    ec_file:remove(filename:join(LibDir1, "goal_app_1-0.0.2"), [recursive]),

    {ok, State} = relx:do([{relname, foo},
                           {relvsn, "0.0.3"},
                           {goals, []},
                           {lib_dirs, [LibDir1]},
                           {log_level, 3},
                           {output_dir, OutputDir},
                           {config, ConfigFile}], ["release", "relup"]),

    %% we should have one 'resolved' release and three discovered realized_releases.
    ?assertMatch([{foo, "0.0.1"},
                  {foo, "0.0.2"},
                  {foo, "0.0.3"}],
                 lists:sort(ec_dictionary:keys(rlx_state:realized_releases(State)))),
    Release = ec_dictionary:get({foo, "0.0.3"}, rlx_state:realized_releases(State)),
    ?assert(rlx_release:realized(Release)),
    ?assert(not rlx_release:realized(ec_dictionary:get({foo, "0.0.2"},
                                                       rlx_state:realized_releases(State)))),
    ?assert(not rlx_release:realized(ec_dictionary:get({foo, "0.0.1"},
                                                      rlx_state:realized_releases(State)))),

    ?assertMatch({ok, [{"0.0.3",
                        [{"0.0.2",[],[point_of_no_return]}],
                        [{"0.0.2",[],[point_of_no_return]}]}]},
                 file:consult(filename:join(filename:dirname(rlx_release:relfile(Release)), "relup"))),

    ?assertMatch(foo, rlx_release:name(Release)),
    ?assertMatch("0.0.3", rlx_release:vsn(Release)),
    AppSpecs = rlx_release:applications(Release),
    ?assert(lists:keymember(stdlib, 1, AppSpecs)),
    ?assert(lists:keymember(kernel, 1, AppSpecs)),
    ?assert(lists:member({non_goal_1, "0.0.1"}, AppSpecs)),
    ?assert(lists:member({non_goal_2, "0.0.1"}, AppSpecs)),
    ?assert(lists:member({goal_app_1, "0.0.3"}, AppSpecs)),
    ?assert(lists:member({goal_app_2, "0.0.3"}, AppSpecs)),
    ?assert(lists:member({lib_dep_1, "0.0.1", load}, AppSpecs)).


make_relup_release2(Config) ->
    LibDir1 = proplists:get_value(lib1, Config),

    rlx_test_utils:create_app(LibDir1, "goal_app_1", "0.0.1", [stdlib,kernel,non_goal_1], []),
    rlx_test_utils:create_app(LibDir1, "goal_app_1", "0.0.2", [stdlib,kernel,non_goal_1], []),
    {ok, GA1} = rlx_test_utils:create_app(LibDir1, "goal_app_1", "0.0.3", [stdlib,kernel,non_goal_1], []),
    rlx_test_utils:create_app(LibDir1, "lib_dep_1", "0.0.1", [stdlib,kernel], []),
    rlx_test_utils:create_app(LibDir1, "goal_app_2", "0.0.1", [stdlib,kernel,goal_app_1,non_goal_2], []),
    rlx_test_utils:create_app(LibDir1, "goal_app_2", "0.0.2", [stdlib,kernel,goal_app_1,non_goal_2], []),
    {ok, GA2} = rlx_test_utils:create_app(LibDir1, "goal_app_2", "0.0.3", [stdlib,kernel,goal_app_1,non_goal_2], []),
    rlx_test_utils:create_app(LibDir1, "non_goal_1", "0.0.1", [stdlib,kernel], [lib_dep_1]),
    rlx_test_utils:create_app(LibDir1, "non_goal_2", "0.0.1", [stdlib,kernel], []),

    rlx_test_utils:write_appup_file(GA1, "0.0.1"),
    rlx_test_utils:write_appup_file(GA2, "0.0.1"),

    ConfigFile = filename:join([LibDir1, "relx.config"]),
    rlx_test_utils:write_config(ConfigFile,
                 [{release, {foo, "0.0.1"},
                   [sasl,
                    {goal_app_1, "0.0.1"},
                    {goal_app_2, "0.0.1"}]},
                 {release, {foo, "0.0.2"},
                   [sasl,
                    {goal_app_1, "0.0.2"},
                    {goal_app_2, "0.0.2"}]},
                 {release, {foo, "0.0.3"},
                   [sasl,
                    {goal_app_1, "0.0.3"},
                    {goal_app_2, "0.0.3"}]}]),
    OutputDir = filename:join([proplists:get_value(priv_dir, Config),
                               rlx_test_utils:create_random_name("relx-output")]),
    {ok, _} = relx:do(foo, "0.0.1", [], [LibDir1], 3,
                             OutputDir, ConfigFile),
    {ok, _} = relx:do(foo, "0.0.2", [], [LibDir1], 3,
                         OutputDir, ConfigFile),
    {ok, State} = relx:do([{relname, foo},
                           {relvsn, "0.0.3"},
                           {upfrom, "0.0.1"},
                           {goals, []},
                           {lib_dirs, [LibDir1]},
                           {log_level, 3},
                           {output_dir, OutputDir},
                           {config, ConfigFile}], ["release", "relup"]),

    %% we should have one 'resolved' release and three discovered realized_releases.
    ?assertMatch([{foo, "0.0.1"},
                  {foo, "0.0.2"},
                  {foo, "0.0.3"}],
                 lists:sort(ec_dictionary:keys(rlx_state:realized_releases(State)))),
    Release = ec_dictionary:get({foo, "0.0.3"}, rlx_state:realized_releases(State)),
    ?assert(rlx_release:realized(Release)),
    ?assert(not rlx_release:realized(ec_dictionary:get({foo, "0.0.2"},
                                                       rlx_state:realized_releases(State)))),
    ?assert(not rlx_release:realized(ec_dictionary:get({foo, "0.0.1"},
                                                      rlx_state:realized_releases(State)))),

    ?assertMatch({ok, [{"0.0.3",
                        [{"0.0.1",[],[point_of_no_return]}],
                        [{"0.0.1",[],[point_of_no_return]}]}]},
                 file:consult(filename:join(filename:dirname(rlx_release:relfile(Release)), "relup"))),

    ?assertMatch(foo, rlx_release:name(Release)),
    ?assertMatch("0.0.3", rlx_release:vsn(Release)),
    AppSpecs = rlx_release:applications(Release),
    ?assert(lists:keymember(stdlib, 1, AppSpecs)),
    ?assert(lists:keymember(kernel, 1, AppSpecs)),
    ?assert(lists:member({non_goal_1, "0.0.1"}, AppSpecs)),
    ?assert(lists:member({non_goal_2, "0.0.1"}, AppSpecs)),
    ?assert(lists:member({goal_app_1, "0.0.3"}, AppSpecs)),
    ?assert(lists:member({goal_app_2, "0.0.3"}, AppSpecs)),
    ?assert(lists:member({lib_dep_1, "0.0.1", load}, AppSpecs)).


make_one_app_top_level_release(Config) ->
    LibDir1 = proplists:get_value(lib1, Config),
    {ok, AppInfo} = rlx_test_utils:create_app(LibDir1, "goal_app_1", "0.0.1", [stdlib,kernel], []),
    AppDir = rlx_app_info:dir(AppInfo),
    ConfigFile = filename:join([AppDir, "relx.config"]),
    rlx_test_utils:write_config(ConfigFile,
                 [{release, {foo, "0.0.1"},
                   [{goal_app_1, "0.0.1"}]}]),

    OutputDir = filename:join([AppDir,
                               rlx_test_utils:create_random_name("relx-output")]),

    {ok, Cwd} = file:get_cwd(),
    ok = file:set_cwd(AppDir),
    {ok, State} = relx:do(undefined, undefined, [], [], 3,
                              OutputDir, ConfigFile),
    ok = file:set_cwd(Cwd),
    [{{foo, "0.0.1"}, Release}] = ec_dictionary:to_list(rlx_state:realized_releases(State)),
    AppSpecs = rlx_release:applications(Release),
    ?assert(lists:keymember(stdlib, 1, AppSpecs)),
    ?assert(lists:keymember(kernel, 1, AppSpecs)),
    ?assert(lists:member({goal_app_1, "0.0.1"}, AppSpecs)).

make_dev_mode_release(Config) ->
    LibDir1 = proplists:get_value(lib1, Config),

    rlx_test_utils:create_app(LibDir1, "goal_app_1", "0.0.1", [stdlib,kernel,non_goal_1], []),
    rlx_test_utils:create_app(LibDir1, "lib_dep_1", "0.0.1", [stdlib,kernel], []),
    rlx_test_utils:create_app(LibDir1, "goal_app_2", "0.0.1", [stdlib,kernel,goal_app_1,non_goal_2], []),
    rlx_test_utils:create_app(LibDir1, "non_goal_1", "0.0.1", [stdlib,kernel], [lib_dep_1]),
    rlx_test_utils:create_app(LibDir1, "non_goal_2", "0.0.1", [stdlib,kernel], []),

    SysConfig = filename:join([LibDir1, "config", "sys.config"]),
    rlx_test_utils:write_config(SysConfig, [{this_is_a_test, "yup it is"}]),

    VmArgs = filename:join([LibDir1, "config", "vm.args"]),
    ec_file:write(VmArgs, ""),

    ConfigFile = filename:join([LibDir1, "relx.config"]),
    rlx_test_utils:write_config(ConfigFile,
                 [{dev_mode, true},
                  {sys_config, SysConfig},
                  {vm_args, VmArgs},
                  {release, {foo, "0.0.1"},
                   [goal_app_1,
                    goal_app_2]}]),
    OutputDir = filename:join([proplists:get_value(priv_dir, Config),
                               rlx_test_utils:create_random_name("relx-output")]),
    {ok, State} = relx:do(undefined, undefined, [], [LibDir1], 3,
                          OutputDir, ConfigFile),
    [{{foo, "0.0.1"}, _Release}] = ec_dictionary:to_list(rlx_state:realized_releases(State)),


    case os:type() of
        {unix, _} ->
            ?assert(ec_file:is_symlink(filename:join([OutputDir, "foo", "lib", "non_goal_1-0.0.1"]))),
            ?assert(ec_file:is_symlink(filename:join([OutputDir, "foo", "lib", "non_goal_2-0.0.1"]))),
            ?assert(ec_file:is_symlink(filename:join([OutputDir, "foo", "lib", "goal_app_1-0.0.1"]))),
            ?assert(ec_file:is_symlink(filename:join([OutputDir, "foo", "lib", "goal_app_2-0.0.1"]))),
            ?assert(ec_file:is_symlink(filename:join([OutputDir, "foo", "lib", "lib_dep_1-0.0.1"]))),
            ?assert(ec_file:is_symlink(filename:join([OutputDir, "foo", "releases", "0.0.1",
                                                      "sys.config"]))),
            ?assert(ec_file:is_symlink(filename:join([OutputDir, "foo", "releases", "0.0.1",
                                                      "vm.args"])));
        {win32, _} ->
            ?assert(filelib:is_dir(filename:join([OutputDir, "foo", "lib", "non_goal_1-0.0.1"]))),
            ?assert(filelib:is_dir(filename:join([OutputDir, "foo", "lib", "non_goal_2-0.0.1"]))),
            ?assert(filelib:is_dir(filename:join([OutputDir, "foo", "lib", "goal_app_1-0.0.1"]))),
            ?assert(filelib:is_dir(filename:join([OutputDir, "foo", "lib", "goal_app_2-0.0.1"]))),
            ?assert(filelib:is_dir(filename:join([OutputDir, "foo", "lib", "lib_dep_1-0.0.1"]))),
            ?assert(filelib:is_file(filename:join([OutputDir, "foo", "releases", "0.0.1",
                                                      "sys.config"]))),
            ?assert(filelib:is_file(filename:join([OutputDir, "foo", "releases", "0.0.1",
                                                      "vm.args"])))
    end.

make_dev_mode_template_release(Config) ->
    LibDir1 = proplists:get_value(lib1, Config),

    rlx_test_utils:create_app(LibDir1, "goal_app_1", "0.0.1",
                              [stdlib,kernel,non_goal_1], []),
    rlx_test_utils:create_app(LibDir1, "lib_dep_1", "0.0.1",
                              [stdlib,kernel], []),
    rlx_test_utils:create_app(LibDir1, "goal_app_2", "0.0.1",
                              [stdlib,kernel,goal_app_1,non_goal_2], []),
    rlx_test_utils:create_app(LibDir1, "non_goal_1", "0.0.1",
                              [stdlib,kernel], [lib_dep_1]),
    rlx_test_utils:create_app(LibDir1, "non_goal_2", "0.0.1",
                              [stdlib,kernel], []),

    SysConfig = filename:join([LibDir1, "config", "sys.config"]),
    SysConfigTerm = [{this_is_a_test, "yup it is"},
                     {this_is_an_overlay_var, "{{var1}}"}],
    rlx_test_utils:write_config(SysConfig, SysConfigTerm),

    VmArgs = filename:join([LibDir1, "config", "vm.args"]),
    ec_file:write(VmArgs, "-sname {{nodename}}"),

    VarsFile1 = filename:join([LibDir1, "config", "vars1.config"]),
    rlx_test_utils:write_config(VarsFile1, [{var1, "indeed it is"},
                                            {nodename, "testnode"}]),

    ConfigFile = filename:join([LibDir1, "relx.config"]),
    rlx_test_utils:write_config(ConfigFile,
                 [{dev_mode, true},
                  {sys_config, SysConfig},
                  {vm_args, VmArgs},
                  {overlay_vars, [VarsFile1]},
                  {overlay, [
                    {template, "config/sys.config",
                               "releases/{{release_version}}/sys.config"},
                    {template, "config/vm.args",
                               "releases/{{release_version}}/vm.args"}]},
                  {release, {foo, "0.0.1"},
                   [goal_app_1,
                    goal_app_2]}]),
    OutputDir = filename:join([proplists:get_value(priv_dir, Config),
                               rlx_test_utils:create_random_name("relx-output")]),
    {ok, State} = relx:do(undefined, undefined, [], [LibDir1], 3,
                          OutputDir, ConfigFile),
    [{{foo, "0.0.1"}, _Release}] = ec_dictionary:to_list(rlx_state:realized_releases(State)),

    ?assert(ec_file:is_symlink(filename:join([OutputDir, "foo", "lib", "non_goal_1-0.0.1"]))),
    ?assert(ec_file:is_symlink(filename:join([OutputDir, "foo", "lib", "non_goal_2-0.0.1"]))),
    ?assert(ec_file:is_symlink(filename:join([OutputDir, "foo", "lib", "goal_app_1-0.0.1"]))),
    ?assert(ec_file:is_symlink(filename:join([OutputDir, "foo", "lib", "goal_app_2-0.0.1"]))),
    ?assert(ec_file:is_symlink(filename:join([OutputDir, "foo", "lib", "lib_dep_1-0.0.1"]))),
    ?assert(not ec_file:is_symlink(filename:join([OutputDir, "foo", "releases", "0.0.1",
                                                  "sys.config"]))),
    ?assert(not ec_file:is_symlink(filename:join([OutputDir, "foo", "releases", "0.0.1",
                                                  "vm.args"]))),
    %% ensure that the original sys.config didn't get overwritten
    ?assertMatch({ok, SysConfigTerm}, file:consult(SysConfig)),
    %% ensure that the original vm.args didn't get overwritten
    ?assertMatch({ok, <<"-sname {{nodename}}">>}, ec_file:read(VmArgs)).

make_config_script_release(Config) ->
    LibDir1 = proplists:get_value(lib1, Config),
    FooRoot = filename:join([LibDir1, "foodir1", "foodir2"]),
    filelib:ensure_dir(filename:join([FooRoot, "tmp"])),

    rlx_test_utils:create_app(LibDir1, "goal_app_1", "0.0.1", [stdlib,kernel,non_goal_1], []),
    rlx_test_utils:create_app(LibDir1, "lib_dep_1", "0.0.1", [stdlib,kernel], []),
    rlx_test_utils:create_app(LibDir1, "goal_app_2", "0.0.1", [stdlib,kernel,goal_app_1,non_goal_2], []),
    rlx_test_utils:create_app(LibDir1, "non_goal_1", "0.0.1", [stdlib,kernel], [lib_dep_1]),
    rlx_test_utils:create_app(LibDir1, "non_goal_2", "0.0.1", [stdlib,kernel], []),

    ConfigFile = filename:join([LibDir1, "relx.config"]),
    rlx_test_utils:write_config(ConfigFile,
                 [{release, {foo, "0.0.1"},
                   [goal_app_1,
                    goal_app_2]}]),
    ConfigScriptFile = filename:join([LibDir1, "relx.config.script"]),
    ok = file:write_file(ConfigScriptFile,
            "case os:getenv(\"RELX_TEST\") of\n"
            "   \"true\" ->\n"
            "       {release, {RelName, Version}, Apps} = lists:keyfind(release, 1, CONFIG),\n"
            "       lists:keyreplace(release, 1, CONFIG, {release, {RelName, \"0.0.2\"}, Apps});\n"
            "    _ -> CONFIG % env var not defined or anything other than true\n"
            "end.\n"),

    OutputDir = filename:join([proplists:get_value(priv_dir, Config),
                               rlx_test_utils:create_random_name("relx-output")]),
    ok = file:set_cwd(FooRoot),
    {ok, FooRoot} = file:get_cwd(),

    % set the env var that will cause relx.config to be altered by the config script
    os:putenv("RELX_TEST", "true"),

    {ok, State} = relx:do(undefined, undefined, [], [LibDir1], 3,
                             OutputDir, undefined),
    [{{foo, "0.0.2"}, Release}] = ec_dictionary:to_list(rlx_state:realized_releases(State)),
    ?assert(ec_file:exists(OutputDir)),
    AppSpecs = rlx_release:applications(Release),
    ?assert(lists:keymember(stdlib, 1, AppSpecs)),
    ?assert(lists:keymember(kernel, 1, AppSpecs)),
    ?assert(lists:member({non_goal_1, "0.0.1"}, AppSpecs)),
    ?assert(lists:member({non_goal_2, "0.0.1"}, AppSpecs)),
    ?assert(lists:member({goal_app_1, "0.0.1"}, AppSpecs)),
    ?assert(lists:member({goal_app_2, "0.0.1"}, AppSpecs)),
    ?assert(lists:member({lib_dep_1, "0.0.1", load}, AppSpecs)).

make_release_twice(Config) ->
    LibDir1 = proplists:get_value(lib1, Config),

    [(fun({Name, Vsn}) ->
              rlx_test_utils:create_app(LibDir1, Name, Vsn, [kernel, stdlib], [])
      end)(App)
    ||
        App <-
            [{rlx_test_utils:create_random_name("lib_app1_"), rlx_test_utils:create_random_vsn()}
            || _ <- lists:seq(1, 100)]],

    rlx_test_utils:create_app(LibDir1, "goal_app_1", "0.0.1", [stdlib,kernel,non_goal_1], []),
    rlx_test_utils:create_app(LibDir1, "lib_dep_1", "0.0.1", [stdlib,kernel], []),
    rlx_test_utils:create_app(LibDir1, "goal_app_2", "0.0.1", [stdlib,kernel,goal_app_1,non_goal_2], []),
    rlx_test_utils:create_app(LibDir1, "non_goal_1", "0.0.1", [stdlib,kernel], [lib_dep_1]),
    rlx_test_utils:create_app(LibDir1, "non_goal_2", "0.0.1", [stdlib,kernel], []),

    ConfigFile = filename:join([LibDir1, "relx.config"]),
    rlx_test_utils:write_config(ConfigFile,
                 [{release, {foo, "0.0.1"},
                   [goal_app_1,
                    goal_app_2]}]),
    OutputDir = filename:join([proplists:get_value(priv_dir, Config),
                               rlx_test_utils:create_random_name("relx-output")]),
    {ok, State} = relx:do(undefined, undefined, [], [LibDir1], 3,
                          OutputDir, ConfigFile),
    [{{foo, "0.0.1"}, Release}] = ec_dictionary:to_list(rlx_state:realized_releases(State)),
    AppSpecs = rlx_release:applications(Release),
    ?assert(lists:keymember(stdlib, 1, AppSpecs)),
    ?assert(lists:keymember(kernel, 1, AppSpecs)),
    ?assert(lists:member({non_goal_1, "0.0.1"}, AppSpecs)),
    ?assert(lists:member({non_goal_2, "0.0.1"}, AppSpecs)),
    ?assert(lists:member({goal_app_1, "0.0.1"}, AppSpecs)),
    ?assert(lists:member({goal_app_2, "0.0.1"}, AppSpecs)),
    ?assert(lists:member({lib_dep_1, "0.0.1", load}, AppSpecs)),

    ec_file:remove(filename:join(LibDir1, "non_goal_1-0.0.1"), [recursive]),
    ec_file:remove(filename:join([OutputDir, "foo", "lib", "non_goal_1-0.0.1"]), [recursive]),
    rlx_test_utils:create_app(LibDir1, "non_goal_1", "0.0.3", [stdlib,kernel], [lib_dep_1]),

    {ok, State1} = relx:do(undefined, undefined, [], [LibDir1], 3,
                              OutputDir, ConfigFile),
    [{{foo, "0.0.1"}, Release1}] = ec_dictionary:to_list(rlx_state:realized_releases(State1)),
    AppSpecs1 = rlx_release:applications(Release1),
    ?assert(lists:keymember(stdlib, 1, AppSpecs1)),
    ?assert(lists:keymember(kernel, 1, AppSpecs1)),
    ?assert(lists:member({non_goal_1, "0.0.3"}, AppSpecs1)),
    ?assert(lists:member({non_goal_2, "0.0.1"}, AppSpecs1)),
    ?assert(lists:member({goal_app_1, "0.0.1"}, AppSpecs1)),
    ?assert(lists:member({goal_app_2, "0.0.1"}, AppSpecs1)),
    ?assert(lists:member({lib_dep_1, "0.0.1", load}, AppSpecs1)).

make_release_twice_dev_mode(Config) ->
    LibDir1 = proplists:get_value(lib1, Config),

    [(fun({Name, Vsn}) ->
              rlx_test_utils:create_app(LibDir1, Name, Vsn, [kernel, stdlib], [])
      end)(App)
    ||
        App <-
            [{rlx_test_utils:create_random_name("lib_app1_"), rlx_test_utils:create_random_vsn()}
            || _ <- lists:seq(1, 100)]],

    rlx_test_utils:create_app(LibDir1, "goal_app_1", "0.0.1", [stdlib,kernel,non_goal_1], []),
    rlx_test_utils:create_app(LibDir1, "lib_dep_1", "0.0.1", [stdlib,kernel], []),
    rlx_test_utils:create_app(LibDir1, "goal_app_2", "0.0.1", [stdlib,kernel,goal_app_1,non_goal_2], []),
    rlx_test_utils:create_app(LibDir1, "non_goal_1", "0.0.1", [stdlib,kernel], [lib_dep_1]),
    rlx_test_utils:create_app(LibDir1, "non_goal_2", "0.0.1", [stdlib,kernel], []),

    ConfigFile = filename:join([LibDir1, "relx.config"]),
    rlx_test_utils:write_config(ConfigFile,
                 [{release, {foo, "0.0.1"},
                   [goal_app_1,
                    goal_app_2]}, {dev_mode, true}]),
    OutputDir = filename:join([proplists:get_value(priv_dir, Config),
                               rlx_test_utils:create_random_name("relx-output")]),
    {ok, State} = relx:do(undefined, undefined, [], [LibDir1], 3,
                          OutputDir, ConfigFile),
    [{{foo, "0.0.1"}, Release}] = ec_dictionary:to_list(rlx_state:realized_releases(State)),
    AppSpecs = rlx_release:applications(Release),
    ?assert(lists:keymember(stdlib, 1, AppSpecs)),
    ?assert(lists:keymember(kernel, 1, AppSpecs)),
    ?assert(lists:member({non_goal_1, "0.0.1"}, AppSpecs)),
    ?assert(lists:member({non_goal_2, "0.0.1"}, AppSpecs)),
    ?assert(lists:member({goal_app_1, "0.0.1"}, AppSpecs)),
    ?assert(lists:member({goal_app_2, "0.0.1"}, AppSpecs)),
    ?assert(lists:member({lib_dep_1, "0.0.1", load}, AppSpecs)),

    ec_file:remove(filename:join(LibDir1, "non_goal_1-0.0.1"), [recursive]),
    rlx_test_utils:create_app(LibDir1, "non_goal_1", "0.0.3", [stdlib,kernel], [lib_dep_1]),

    {ok, State1} = relx:do(undefined, undefined, [], [LibDir1], 3,
                              OutputDir, ConfigFile),
    [{{foo, "0.0.1"}, Release1}] = ec_dictionary:to_list(rlx_state:realized_releases(State1)),
    AppSpecs1 = rlx_release:applications(Release1),
    ?assert(lists:keymember(stdlib, 1, AppSpecs1)),
    ?assert(lists:keymember(kernel, 1, AppSpecs1)),
    ?assert(lists:member({non_goal_1, "0.0.3"}, AppSpecs1)),
    ?assert(lists:member({non_goal_2, "0.0.1"}, AppSpecs1)),
    ?assert(lists:member({goal_app_1, "0.0.1"}, AppSpecs1)),
    ?assert(lists:member({goal_app_2, "0.0.1"}, AppSpecs1)),
    ?assert(lists:member({lib_dep_1, "0.0.1", load}, AppSpecs1)).

make_erts_release(Config) ->
    LibDir1 = proplists:get_value(lib1, Config),

    rlx_test_utils:create_app(LibDir1, "goal_app_1", "0.0.1", [kernel,stdlib], []),
    rlx_test_utils:create_app(LibDir1, "lib_dep_1", "0.0.1", [kernel,stdlib], []),
    rlx_test_utils:create_app(LibDir1, "goal_app_2", "0.0.1", [kernel,stdlib], []),
    rlx_test_utils:create_app(LibDir1, "non_goal_1", "0.0.1", [kernel,stdlib], []),
    rlx_test_utils:create_app(LibDir1, "non_goal_2", "0.0.1", [kernel,stdlib], []),

    ErtsVsn = erlang:system_info(version),
    ConfigFile = filename:join([LibDir1, "relx.config"]),
    rlx_test_utils:write_config(ConfigFile,
                 [{release, {foo, "0.0.1"}, {erts, ErtsVsn},
                   [goal_app_1]}]),
    OutputDir = filename:join([proplists:get_value(priv_dir, Config),
                               rlx_test_utils:create_random_name("relx-output")]),
    {ok, State} = relx:do(undefined, undefined, [], [LibDir1], 3,
                             OutputDir, ConfigFile),
    [{{foo, "0.0.1"}, Release}] = ec_dictionary:to_list(rlx_state:realized_releases(State)),
    AppSpecs = rlx_release:applications(Release),
    ?assert(lists:keymember(stdlib, 1, AppSpecs)),
    ?assert(lists:keymember(kernel, 1, AppSpecs)),
    ?assertEqual(ErtsVsn, rlx_release:erts(Release)).

make_erts_config_release(Config) ->
    LibDir1 = proplists:get_value(lib1, Config),

    rlx_test_utils:create_app(LibDir1, "goal_app_1", "0.0.1", [kernel,stdlib], []),
    rlx_test_utils:create_app(LibDir1, "lib_dep_1", "0.0.1", [kernel,stdlib], []),
    rlx_test_utils:create_app(LibDir1, "goal_app_2", "0.0.1", [kernel,stdlib], []),
    rlx_test_utils:create_app(LibDir1, "non_goal_1", "0.0.1", [kernel,stdlib], []),
    rlx_test_utils:create_app(LibDir1, "non_goal_2", "0.0.1", [kernel,stdlib], []),

    ErtsVsn = erlang:system_info(version),
    ConfigFile = filename:join([LibDir1, "relx.config"]),
    rlx_test_utils:write_config(ConfigFile,
                 [{release, {foo, "0.0.1"}, {erts, ErtsVsn},
                   [goal_app_1],
                   [{some, config}]}]),
    OutputDir = filename:join([proplists:get_value(priv_dir, Config),
                               rlx_test_utils:create_random_name("relx-output")]),
    {ok, State} = relx:do(undefined, undefined, [], [LibDir1], 3,
                             OutputDir, ConfigFile),
    [{{foo, "0.0.1"}, Release}] = ec_dictionary:to_list(rlx_state:realized_releases(State)),
    AppSpecs = rlx_release:applications(Release),
    ?assert(lists:keymember(stdlib, 1, AppSpecs)),
    ?assert(lists:keymember(kernel, 1, AppSpecs)),
    ?assertEqual(ErtsVsn, rlx_release:erts(Release)),
    ?assertEqual([{some, config}], rlx_release:config(Release)).

make_included_nodetool_release(Config) ->
    LibDir1 = proplists:get_value(lib1, Config),

    rlx_test_utils:create_app(LibDir1, "goal_app_1", "0.0.1", [kernel,stdlib], []),
    rlx_test_utils:create_app(LibDir1, "lib_dep_1", "0.0.1", [kernel,stdlib], []),
    rlx_test_utils:create_app(LibDir1, "goal_app_2", "0.0.1", [kernel,stdlib], []),
    rlx_test_utils:create_app(LibDir1, "non_goal_1", "0.0.1", [kernel,stdlib], []),
    rlx_test_utils:create_app(LibDir1, "non_goal_2", "0.0.1", [kernel,stdlib], []),

    ErtsVsn = erlang:system_info(version),
    ConfigFile = filename:join([LibDir1, "relx.config"]),
    rlx_test_utils:write_config(ConfigFile,
                 [{release, {foo, "0.0.1"}, {erts, ErtsVsn},
                   [goal_app_1]},
                  {extended_start_script, true},
                  {include_nodetool, true}]),
    OutputDir = filename:join([proplists:get_value(priv_dir, Config),
                               rlx_test_utils:create_random_name("relx-output")]),
    {ok, State} = relx:do(undefined, undefined, [], [LibDir1], 3,
                             OutputDir, ConfigFile),
    [{{foo, "0.0.1"}, Release}] = ec_dictionary:to_list(rlx_state:realized_releases(State)),
    AppSpecs = rlx_release:applications(Release),
    ?assert(ec_file:exists(filename:join([OutputDir, "foo", "bin", "nodetool"]))),
    ?assert(lists:keymember(stdlib, 1, AppSpecs)),
    ?assert(lists:keymember(kernel, 1, AppSpecs)),
    ?assertEqual(ErtsVsn, rlx_release:erts(Release)).

make_not_included_nodetool_release(Config) ->
    LibDir1 = proplists:get_value(lib1, Config),

    rlx_test_utils:create_app(LibDir1, "goal_app_1", "0.0.1", [kernel,stdlib], []),
    rlx_test_utils:create_app(LibDir1, "lib_dep_1", "0.0.1", [kernel,stdlib], []),
    rlx_test_utils:create_app(LibDir1, "goal_app_2", "0.0.1", [kernel,stdlib], []),
    rlx_test_utils:create_app(LibDir1, "non_goal_1", "0.0.1", [kernel,stdlib], []),
    rlx_test_utils:create_app(LibDir1, "non_goal_2", "0.0.1", [kernel,stdlib], []),

    ErtsVsn = erlang:system_info(version),
    ConfigFile = filename:join([LibDir1, "relx.config"]),
    rlx_test_utils:write_config(ConfigFile,
                 [{release, {foo, "0.0.1"}, {erts, ErtsVsn},
                   [goal_app_1]},
                  {extended_start_script, true},
                  {include_nodetool, false}]),
    OutputDir = filename:join([proplists:get_value(priv_dir, Config),
                               rlx_test_utils:create_random_name("relx-output")]),
    {ok, State} = relx:do(undefined, undefined, [], [LibDir1], 3,
                             OutputDir, ConfigFile),
    [{{foo, "0.0.1"}, Release}] = ec_dictionary:to_list(rlx_state:realized_releases(State)),
    AppSpecs = rlx_release:applications(Release),
    %% extended start script needs nodetool to work, so the
    %% {include_nodetool, false} option is simply ignored
    ?assert(ec_file:exists(filename:join([OutputDir, "foo", "bin", "nodetool"]))),
    ?assert(lists:keymember(stdlib, 1, AppSpecs)),
    ?assert(lists:keymember(kernel, 1, AppSpecs)),
    ?assertEqual(ErtsVsn, rlx_release:erts(Release)).

make_src_release(Config) ->
    LibDir1 = proplists:get_value(lib1, Config),

    rlx_test_utils:create_app(LibDir1, "goal_app_1", "0.0.1", [kernel,stdlib], []),
    rlx_test_utils:create_app(LibDir1, "lib_dep_1", "0.0.1", [kernel,stdlib], []),
    rlx_test_utils:create_app(LibDir1, "goal_app_2", "0.0.1", [kernel,stdlib], []),
    rlx_test_utils:create_app(LibDir1, "non_goal_1", "0.0.1", [kernel,stdlib], []),
    rlx_test_utils:create_app(LibDir1, "non_goal_2", "0.0.1", [kernel,stdlib], []),

    ErtsVsn = erlang:system_info(version),
    ConfigFile = filename:join([LibDir1, "relx.config"]),
    rlx_test_utils:write_config(ConfigFile,
                 [{release, {foo, "0.0.1"},
                   [goal_app_1]},
                  {extended_start_script, true},
                  {include_erts, true},
                  {include_src, true}]),
    OutputDir = filename:join([proplists:get_value(priv_dir, Config),
                               rlx_test_utils:create_random_name("relx-output")]),
    {ok, State} = relx:do(undefined, undefined, [], [LibDir1], 3,
                             OutputDir, ConfigFile),
    [{{foo, "0.0.1"}, Release}] = ec_dictionary:to_list(rlx_state:realized_releases(State)),
    AppSpecs = rlx_release:applications(Release),
    ?assert(lists:keymember(stdlib, 1, AppSpecs)),
    ?assert(lists:keymember(kernel, 1, AppSpecs)),
    ?assert(ec_file:exists(filename:join([OutputDir, "foo", "erts-"++ErtsVsn, "src"]))),
    ?assert(ec_file:exists(filename:join([OutputDir, "foo", "lib",
                                          "goal_app_1-0.0.1", "src"]))).

make_excluded_src_release(Config) ->
    LibDir1 = proplists:get_value(lib1, Config),

    rlx_test_utils:create_app(LibDir1, "goal_app_1", "0.0.1", [kernel,stdlib], []),
    rlx_test_utils:create_app(LibDir1, "lib_dep_1", "0.0.1", [kernel,stdlib], []),
    rlx_test_utils:create_app(LibDir1, "goal_app_2", "0.0.1", [kernel,stdlib], []),
    rlx_test_utils:create_app(LibDir1, "non_goal_1", "0.0.1", [kernel,stdlib], []),
    rlx_test_utils:create_app(LibDir1, "non_goal_2", "0.0.1", [kernel,stdlib], []),

    ErtsVsn = erlang:system_info(version),
    ConfigFile = filename:join([LibDir1, "relx.config"]),
    rlx_test_utils:write_config(ConfigFile,
                 [{release, {foo, "0.0.1"},
                   [goal_app_1]},
                  {extended_start_script, true},
                  {include_erts, true},
                  {include_src, false}]),
    OutputDir = filename:join([proplists:get_value(priv_dir, Config),
                               rlx_test_utils:create_random_name("relx-output")]),
    {ok, State} = relx:do(undefined, undefined, [], [LibDir1], 3,
                             OutputDir, ConfigFile),
    [{{foo, "0.0.1"}, Release}] = ec_dictionary:to_list(rlx_state:realized_releases(State)),
    AppSpecs = rlx_release:applications(Release),
    ?assert(lists:keymember(stdlib, 1, AppSpecs)),
    ?assert(lists:keymember(kernel, 1, AppSpecs)),
    ?assert(not ec_file:exists(filename:join([OutputDir, "foo", "erts-"++ErtsVsn, "src"]))),
    ?assert(not ec_file:exists(filename:join([OutputDir, "foo", "lib",
                                              "goal_app_1-0.0.1", "src"]))).

%% Test to ensure that excluded modules don't end up in the release 
make_exclude_modules_release(Config) ->
    LibDir1 = proplists:get_value(lib1, Config),

    rlx_test_utils:create_app(LibDir1, "goal_app_1", "0.0.1", [stdlib,kernel, non_goal_1], []),
    rlx_test_utils:create_app(LibDir1, "non_goal_1", "0.0.1", [stdlib,kernel], []),

    ConfigFile = filename:join([LibDir1, "relx.config"]),
    rlx_test_utils:write_config(ConfigFile,
                 [{release, {foo, "0.0.1"},
                   [goal_app_1]},
                  {exclude_modules, [{non_goal_1, [a_real_beamnon_goal_1]}]}]),
    OutputDir = filename:join([proplists:get_value(priv_dir, Config),
                               rlx_test_utils:create_random_name("relx-output")]),
    {ok, Cwd} = file:get_cwd(),
    {ok, State} = relx:do(Cwd, undefined, undefined, [], [LibDir1], 3,
                          OutputDir, [],
                          ConfigFile),
    [{{foo, "0.0.1"}, Release}] = ec_dictionary:to_list(rlx_state:realized_releases(State)),
    AppSpecs = rlx_release:applications(Release),
    ?assert(lists:keymember(stdlib, 1, AppSpecs)),
    ?assert(lists:keymember(kernel, 1, AppSpecs)),
    ?assert(lists:member({goal_app_1, "0.0.1"}, AppSpecs)),
    %% ensure that the excluded module beam file didn't get copied
    ?assert(not ec_file:exists(filename:join([OutputDir, "foo", "lib",
                                              "non_goal_1-0.0.1", "ebin",
                                              "a_real_beamnon_goal_1.beam"]))),

    ?assertMatch({ok, [{application,non_goal_1,
                        [{description,[]},
                         {vsn,"0.0.1"},
                         {modules,[]},
                         {included_applications,[]},
                         {registered,[]},
                         {applications,[stdlib,kernel]}]}]},
                 file:consult(filename:join([OutputDir, "foo", "lib",
                                             "non_goal_1-0.0.1", "ebin",
                                             "non_goal_1.app"]))).

make_release_with_sys_config_vm_args_src(Config) ->
    LibDir1 = proplists:get_value(lib1, Config),

    rlx_test_utils:create_app(LibDir1, "goal_app_1", "0.0.1", [stdlib,kernel,non_goal_1], []),
    rlx_test_utils:create_app(LibDir1, "lib_dep_1", "0.0.1", [stdlib,kernel], []),
    rlx_test_utils:create_app(LibDir1, "goal_app_2", "0.0.1", [stdlib,kernel,goal_app_1,non_goal_2], []),
    rlx_test_utils:create_app(LibDir1, "non_goal_1", "0.0.1", [stdlib,kernel], [lib_dep_1]),
    rlx_test_utils:create_app(LibDir1, "non_goal_2", "0.0.1", [stdlib,kernel], []),

    %% the .src versions should take precedence and the others are not copied
    SysConfig = filename:join([LibDir1, "config", "sys.config"]),
    rlx_test_utils:write_config(SysConfig, [{this_is_a_test, "yup it is"}]),

    SysConfigSrc = filename:join([LibDir1, "config", "sys.config.src"]),
    rlx_test_utils:write_config(SysConfigSrc, [{this_is_a_test, "yup it is"}]),

    VmArgs = filename:join([LibDir1, "config", "vm.args"]),
    ec_file:write(VmArgs, ""),

    VmArgsSrc = filename:join([LibDir1, "config", "vm.args.src"]),
    ec_file:write(VmArgsSrc, ""),

    ConfigFile = filename:join([LibDir1, "relx.config"]),
    rlx_test_utils:write_config(ConfigFile,
                 [{dev_mode, true},
                  {sys_config_src, SysConfigSrc},
                  {vm_args_src, VmArgsSrc},
                  {release, {foo, "0.0.1"},
                   [goal_app_1,
                    goal_app_2]}]),
    OutputDir = filename:join([proplists:get_value(priv_dir, Config),
                               rlx_test_utils:create_random_name("relx-output")]),
    {ok, State} = relx:do(undefined, undefined, [], [LibDir1], 3,
                          OutputDir, ConfigFile),
    [{{foo, "0.0.1"}, _Release}] = ec_dictionary:to_list(rlx_state:realized_releases(State)),


    case os:type() of
        {unix, _} ->
            ?assert(ec_file:is_symlink(filename:join([OutputDir, "foo", "lib", "non_goal_1-0.0.1"]))),
            ?assert(ec_file:is_symlink(filename:join([OutputDir, "foo", "lib", "non_goal_2-0.0.1"]))),
            ?assert(ec_file:is_symlink(filename:join([OutputDir, "foo", "lib", "goal_app_1-0.0.1"]))),
            ?assert(ec_file:is_symlink(filename:join([OutputDir, "foo", "lib", "goal_app_2-0.0.1"]))),
            ?assert(ec_file:is_symlink(filename:join([OutputDir, "foo", "lib", "lib_dep_1-0.0.1"]))),
            ?assert(ec_file:is_symlink(filename:join([OutputDir, "foo", "releases", "0.0.1",
                                                      "sys.config.src"]))),
            ?assert(ec_file:is_symlink(filename:join([OutputDir, "foo", "releases", "0.0.1",
                                                      "vm.args.src"]))),
            ?assert(not ec_file:is_symlink(filename:join([OutputDir, "foo", "releases", "0.0.1",
                                                          "sys.config"]))),
            ?assert(not ec_file:is_symlink(filename:join([OutputDir, "foo", "releases", "0.0.1",
                                                          "sys.config"])));
        {win32, _} ->
            ?assert(filelib:is_dir(filename:join([OutputDir, "foo", "lib", "non_goal_1-0.0.1"]))),
            ?assert(filelib:is_dir(filename:join([OutputDir, "foo", "lib", "non_goal_2-0.0.1"]))),
            ?assert(filelib:is_dir(filename:join([OutputDir, "foo", "lib", "goal_app_1-0.0.1"]))),
            ?assert(filelib:is_dir(filename:join([OutputDir, "foo", "lib", "goal_app_2-0.0.1"]))),
            ?assert(filelib:is_dir(filename:join([OutputDir, "foo", "lib", "lib_dep_1-0.0.1"]))),
            ?assert(filelib:is_file(filename:join([OutputDir, "foo", "releases", "0.0.1",
                                                      "sys.config.src"]))),
            ?assert(filelib:is_file(filename:join([OutputDir, "foo", "releases", "0.0.1",
                                                   "vm.args.src"]))),
            ?assert(not filelib:is_file(filename:join([OutputDir, "foo", "releases", "0.0.1",
                                                       "sys.config"]))),
            ?assert(not filelib:is_file(filename:join([OutputDir, "foo", "releases", "0.0.1",
                                                       "vm.args"])))
    end.

%%%===================================================================
%%% Helper Functions
%%%===================================================================<|MERGE_RESOLUTION|>--- conflicted
+++ resolved
@@ -89,26 +89,14 @@
      make_release, make_config_release, make_extend_release, make_extend_config_release,
      make_scriptless_release, make_overridden_release, make_auto_skip_empty_app_release,
      make_skip_app_release, make_exclude_app_release, make_app_type_none_release,
-<<<<<<< HEAD
-     make_implicit_config_release, make_rerun_overridden_release,
-     overlay_release, make_goalless_release, make_external_goal_release, make_depfree_release,
-     make_invalid_config_release, make_relup_release, make_relup_release2,
-     make_one_app_top_level_release, make_dev_mode_release, make_dev_mode_template_release,
-     make_config_script_release, make_release_twice, make_release_twice_dev_mode,
-     make_erts_release, make_erts_config_release,
-     make_included_nodetool_release, make_not_included_nodetool_release,
-     make_src_release, make_excluded_src_release, make_exclude_modules_release,
-     make_release_with_sys_config_vm_args_src].
-=======
      make_implicit_config_release, make_rerun_overridden_release, overlay_release,
-     make_goalless_release, make_depfree_release, make_invalid_config_release,
+     make_goalless_release, make_external_goal_release, make_depfree_release, make_invalid_config_release,
      make_relup_release, make_relup_release2, make_one_app_top_level_release,
      make_dev_mode_release, make_dev_mode_template_release, make_config_script_release,
      make_release_twice, make_release_twice_dev_mode, make_erts_release,
      make_erts_config_release, make_included_nodetool_release,
      make_not_included_nodetool_release, make_src_release, make_excluded_src_release,
      make_exclude_modules_release, make_release_with_sys_config_vm_args_src].
->>>>>>> cca2a6ca
 
 add_providers(Config) ->
     LibDir1 = proplists:get_value(lib1, Config),
